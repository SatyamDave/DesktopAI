--- conflicted
+++ resolved
@@ -150,536 +150,316 @@
   }, [dragging]);
 
   return (
-    <AnimatePresence>
-      <motion.div
-        ref={overlayRef}
-        initial={{ opacity: 0 }}
-        animate={{ opacity: 1 }}
-        exit={{ opacity: 0 }}
-        transition={{ duration: 0.3, ease: 'easeOut' }}
-<<<<<<< HEAD
-        className="fixed z-50 left-1/2 top-1/2 -translate-x-1/2 -translate-y-1/2 pointer-events-auto"
-        style={{ left: `calc(50% + ${position.x}px)`, top: `calc(50% + ${position.y}px)`, transform: 'translate(-50%, -50%)' }}
-      >
-        {/* Glow effect (moves with card) */}
-        <div className="absolute inset-0 bg-gradient-to-r from-blue-400/20 via-purple-400/20 to-blue-400/20 blur-xl rounded-2xl pointer-events-none" />
-        <div
-          className="relative w-[500px] max-h-[70vh] rounded-2xl bg-white/15 backdrop-blur-md ring-1 ring-white/25 shadow-xl shadow-black/30 flex flex-col"
+    <div>
+      <AnimatePresence>
+        <motion.div
+          ref={overlayRef}
+          initial={{ opacity: 0 }}
+          animate={{ opacity: 1 }}
+          exit={{ opacity: 0 }}
+          transition={{ duration: 0.3, ease: 'easeOut' }}
+          className="fixed inset-0 z-50 flex items-start justify-center pt-12 bg-gradient-to-br from-white/10 via-purple-200/10 to-blue-200/10 backdrop-blur-2xl"
         >
-          {/* Drag bar (top section) */}
-          <div className="flex items-center justify-between p-4 cursor-move select-none" onMouseDown={onMouseDown}>
-            {/* Left: Friday Assistant title */}
-            <div className="flex items-center space-x-3">
-              <div className="w-10 h-10 bg-gradient-to-br from-blue-400 to-purple-500 rounded-full flex items-center justify-center">
-                <span className="text-white text-lg">🤖</span>
-              </div>
-              <div className="flex flex-col">
-                <span className="text-white/90 font-medium text-lg">Friday AI Assistant</span>
-                <span className="text-white/60 text-sm">
-                  {isFridayInitialized ? 'AI-Powered Desktop Copilot' : 'Initializing...'}
-                </span>
-              </div>
-            </div>
-            {/* Close button */}
-            <button onClick={onClose} className="text-white/80 hover:text-white">
-              <X className="w-5 h-5" />
-            </button>
-          </div>
-          {/* Content area */}
-          <div className="max-h-96 overflow-hidden">
-            <AnimatePresence mode="wait">
-              <motion.div
-                key="chat"
-                initial={{ opacity: 0, y: 10 }}
-                animate={{ opacity: 1, y: 0 }}
-                exit={{ opacity: 0, y: -10 }}
-                className="flex flex-col"
-              >
-                {/* Results */}
-                <div className="flex-1 overflow-y-auto p-4 space-y-3 max-h-64">
-                  {results.map((result, index) => (
-                    <motion.div
-                      key={index}
-                      initial={{ opacity: 0, y: 10 }}
-                      animate={{ opacity: 1, y: 0 }}
-                      className={`p-3 rounded-lg ${
-                        result.data?.type === 'user-input'
-                          ? 'bg-blue-500/20 border border-blue-500/30'
-                        : result.data?.type === 'transcript'
-                          ? 'bg-gray-500/10 border border-gray-400/20'
-                        : result.data?.type === 'suggestion'
-                          ? 'bg-violet-500/10 border border-violet-400/20'
-                        : result.success
-                          ? 'bg-green-500/20 border border-green-500/30'
-                          : 'bg-red-500/20 border border-red-500/30'
-                      }`}
-                    >
-                      <div className="flex items-start space-x-2">
-                        {result.data?.type === 'user-input' ? (
-                          <div className="w-5 h-5 rounded-full bg-blue-500 flex items-center justify-center flex-shrink-0">
-                            <span className="text-xs font-bold text-white">U</span>
+          {/* Centered chatbox */}
+          <motion.div
+            initial={{ y: -40, opacity: 0 }}
+            animate={{ y: 0, opacity: 1 }}
+            exit={{ y: -40, opacity: 0 }}
+            transition={{ duration: 0.4, ease: [0.4, 0, 0.2, 1], delay: 0.1 }}
+            className="w-full max-w-md rounded-2xl bg-white/20 backdrop-blur-2xl border border-white/30 shadow-2xl overflow-hidden"
+          >
+            {/* Main glassmorphic container - positioned at top */}
+            <motion.div
+              initial={{ 
+                opacity: 0, 
+                y: -50,
+                filter: 'blur(10px)'
+              }}
+              animate={{ 
+                opacity: 1, 
+                y: 0,
+                filter: 'blur(0px)'
+              }}
+              exit={{ 
+                opacity: 0, 
+                y: -50,
+                filter: 'blur(10px)'
+              }}
+              transition={{ 
+                duration: 0.4, 
+                ease: [0.4, 0, 0.2, 1],
+                delay: 0.1
+              }}
+              className="absolute top-0 left-0 right-0 pointer-events-auto"
+            >
+              {/* Glass container with blue glow - full width interface */}
+              <div className="relative w-full">
+                {/* Glow effect */}
+                <div className="absolute inset-0 bg-gradient-to-r from-blue-400/20 via-purple-400/20 to-blue-400/20 blur-xl" />
+                
+                {/* Main glass container */}
+                <div className="relative bg-white/10 backdrop-blur-xl border-b border-white/20 shadow-2xl">
+                  {/* Top section - header */}
+                  <div className="flex items-center justify-between p-4 border-b border-white/10">
+                    {/* Left: Friday Assistant title */}
+                    <div className="flex items-center space-x-3">
+                      <div className="w-10 h-10 bg-gradient-to-br from-blue-400 to-purple-500 rounded-full flex items-center justify-center">
+                        <span className="text-white text-lg">🤖</span>
+                      </div>
+                      <div className="flex flex-col">
+                        <span className="text-white/90 font-medium text-lg">Friday AI Assistant</span>
+                        <span className="text-white/60 text-sm">
+                          {isFridayInitialized ? 'AI-Powered Desktop Copilot' : 'Initializing...'}
+                        </span>
+                      </div>
+                    </div>
+
+                    {/* Center: Tab navigation */}
+                    <div className="flex items-center space-x-1">
+                      <button
+                        onClick={() => setActiveTab('chat')}
+                        className={`px-3 py-1 rounded-lg text-sm font-medium transition-all duration-200 ${
+                          activeTab === 'chat' 
+                            ? 'bg-white/20 text-white' 
+                            : 'text-white/60 hover:text-white/80'
+                        }`}
+                      >
+                        Chat
+                      </button>
+                      <button
+                        onClick={() => setActiveTab('plugins')}
+                        className={`px-3 py-1 rounded-lg text-sm font-medium transition-all duration-200 ${
+                          activeTab === 'plugins' 
+                            ? 'bg-white/20 text-white' 
+                            : 'text-white/60 hover:text-white/80'
+                        }`}
+                      >
+                        Plugins
+                      </button>
+                      <button
+                        onClick={() => setActiveTab('stats')}
+                        className={`px-3 py-1 rounded-lg text-sm font-medium transition-all duration-200 ${
+                          activeTab === 'stats' 
+                            ? 'bg-white/20 text-white' 
+                            : 'text-white/60 hover:text-white/80'
+                        }`}
+                      >
+                        Stats
+                      </button>
+                    </div>
+
+                    {/* Right: Actions */}
+                    <div className="flex items-center space-x-2">
+                      {window.friday && (
+                        <button
+                          onClick={handleReloadPlugins}
+                          className="w-8 h-8 rounded-full bg-white/10 border border-white/20 text-white/80 hover:bg-white/20 flex items-center justify-center transition-all duration-200"
+                          title="Reload Plugins"
+                        >
+                          <RefreshCw className="w-4 h-4" />
+                        </button>
+                      )}
+                      <button
+                        onClick={onClose}
+                        className="w-8 h-8 rounded-full bg-white/10 border border-white/20 text-white/80 hover:bg-white/20 flex items-center justify-center transition-all duration-200"
+                      >
+                        <X className="w-4 h-4" />
+                      </button>
+                    </div>
+                  </div>
+
+                  {/* Content area */}
+                  <div className="max-h-96 overflow-hidden">
+                    <AnimatePresence mode="wait">
+                      {activeTab === 'chat' && (
+                        <motion.div
+                          key="chat"
+                          initial={{ opacity: 0, y: 10 }}
+                          animate={{ opacity: 1, y: 0 }}
+                          exit={{ opacity: 0, y: -10 }}
+                          className="flex flex-col"
+                        >
+                          {/* Results */}
+                          <div className="flex-1 overflow-y-auto p-4 space-y-3 max-h-64">
+                            {results.map((result, index) => (
+                              <motion.div
+                                key={index}
+                                initial={{ opacity: 0, y: 10 }}
+                                animate={{ opacity: 1, y: 0 }}
+                                className={`p-3 rounded-lg ${
+                                  result.data?.type === 'user-input'
+                                    ? 'bg-blue-500/20 border border-blue-500/30'
+                                    : result.success
+                                    ? 'bg-green-500/20 border border-green-500/30'
+                                    : 'bg-red-500/20 border border-red-500/30'
+                                }`}
+                              >
+                                <div className="flex items-start space-x-2">
+                                  {result.data?.type === 'user-input' ? (
+                                    <div className="w-5 h-5 rounded-full bg-blue-500 flex items-center justify-center flex-shrink-0">
+                                      <span className="text-xs font-bold text-white">U</span>
+                                    </div>
+                                  ) : result.success ? (
+                                    <CheckCircle className="w-5 h-5 text-green-400 flex-shrink-0" />
+                                  ) : (
+                                    <AlertCircle className="w-5 h-5 text-red-400 flex-shrink-0" />
+                                  )}
+                                  
+                                  <div className="flex-1 min-w-0">
+                                    <p className="text-white/90 text-sm">{result.message}</p>
+                                    
+                                    {result.intent && (
+                                      <div className="text-xs text-white/60 mt-1">
+                                        <span className="font-medium">Intent:</span> {result.intent.functionName}
+                                        {result.confidence && (
+                                          <span className="ml-1">({(result.confidence * 100).toFixed(0)}%)</span>
+                                        )}
+                                      </div>
+                                    )}
+                                    
+                                    {result.executionTime && (
+                                      <div className="text-xs text-white/50 mt-1">
+                                        {formatExecutionTime(result.executionTime)}
+                                      </div>
+                                    )}
+                                  </div>
+                                </div>
+                              </motion.div>
+                            ))}
+                            
+                            {isProcessing && (
+                              <motion.div
+                                initial={{ opacity: 0, y: 10 }}
+                                animate={{ opacity: 1, y: 0 }}
+                                className="p-3 rounded-lg bg-yellow-500/20 border border-yellow-500/30"
+                              >
+                                <div className="flex items-center space-x-2">
+                                  <Loader2 className="w-5 h-5 text-yellow-400 animate-spin" />
+                                  <p className="text-white/90 text-sm">Processing command...</p>
+                                </div>
+                              </motion.div>
+                            )}
+                            
+                            <div ref={resultsEndRef} />
                           </div>
-                        ) : result.data?.type === 'transcript' ? (
-                          <div className="w-5 h-5 rounded-full bg-gray-400 flex items-center justify-center flex-shrink-0">
-                            <span className="text-xs font-bold text-white">T</span>
+
+                          {/* Input */}
+                          <div className="p-4 border-t border-white/10">
+                            <div className="flex items-center space-x-3">
+                              <input
+                                ref={inputRef}
+                                type="text"
+                                value={inputValue}
+                                onChange={(e) => setInputValue(e.target.value)}
+                                onKeyPress={handleKeyPress}
+                                placeholder="Ask Friday to do something... (e.g., 'open notepad', 'search for AI tools', 'compose an email')"
+                                className="flex-1 bg-white/10 backdrop-blur-sm border border-white/20 rounded-lg px-4 py-3 text-white/90 placeholder-white/50 focus:outline-none focus:border-white/40 text-sm"
+                                disabled={isProcessing}
+                              />
+                              <button
+                                onClick={() => handleCommand(inputValue)}
+                                disabled={!inputValue.trim() || isProcessing}
+                                className="px-4 py-3 bg-gradient-to-r from-blue-500 to-purple-500 text-white rounded-lg hover:from-blue-600 hover:to-purple-600 transition-all duration-200 font-medium flex items-center space-x-2 disabled:opacity-50 disabled:cursor-not-allowed"
+                              >
+                                <Send className="w-4 h-4" />
+                              </button>
+                            </div>
                           </div>
-                        ) : result.data?.type === 'suggestion' ? (
-                          <div className="w-5 h-5 rounded-full bg-violet-500 flex items-center justify-center flex-shrink-0">
-                            <span className="text-xs font-bold text-white">S</span>
+                        </motion.div>
+                      )}
+
+                      {activeTab === 'plugins' && (
+                        <motion.div
+                          key="plugins"
+                          initial={{ opacity: 0, y: 10 }}
+                          animate={{ opacity: 1, y: 0 }}
+                          exit={{ opacity: 0, y: -10 }}
+                          className="p-4 overflow-y-auto max-h-80"
+                        >
+                          <div className="space-y-3">
+                            {plugins.map((plugin, index) => (
+                              <motion.div
+                                key={index}
+                                initial={{ opacity: 0, y: 10 }}
+                                animate={{ opacity: 1, y: 0 }}
+                                transition={{ delay: index * 0.1 }}
+                                className="p-3 bg-white/5 border border-white/10 rounded-lg"
+                              >
+                                <div className="flex items-start justify-between">
+                                  <div className="flex-1">
+                                    <h3 className="text-sm font-semibold text-white mb-1">{plugin.name}</h3>
+                                    <p className="text-xs text-white/60">{plugin.description}</p>
+                                  </div>
+                                  
+                                  {window.friday && (
+                                    <button
+                                      onClick={() => window.friday.reloadPlugin(plugin.name)}
+                                      className="p-1 text-blue-400 hover:text-blue-300 transition-colors"
+                                      title="Reload Plugin"
+                                    >
+                                      <RefreshCw className="w-3 h-3" />
+                                    </button>
+                                  )}
+                                </div>
+                              </motion.div>
+                            ))}
                           </div>
-                        ) : result.success ? (
-                          <CheckCircle className="w-5 h-5 text-green-400 flex-shrink-0" />
-                        ) : (
-                          <AlertCircle className="w-5 h-5 text-red-400 flex-shrink-0" />
-                        )}
-                        <div className="flex-1 min-w-0">
-                          <p className="text-white/90 text-sm">{result.message}</p>
-                          
-                          {result.intent && (
-                            <div className="text-xs text-white/60 mt-1">
-                              <span className="font-medium">Intent:</span> {result.intent.functionName}
-                              {result.confidence && (
-                                <span className="ml-1">({(result.confidence * 100).toFixed(0)}%)</span>
+                        </motion.div>
+                      )}
+
+                      {activeTab === 'stats' && (
+                        <motion.div
+                          key="stats"
+                          initial={{ opacity: 0, y: 10 }}
+                          animate={{ opacity: 1, y: 0 }}
+                          exit={{ opacity: 0, y: -10 }}
+                          className="p-4 overflow-y-auto max-h-80"
+                        >
+                          {stats ? (
+                            <div className="space-y-4">
+                              {/* Overview */}
+                              <div className="grid grid-cols-2 gap-3">
+                                <div className="p-3 bg-blue-500/20 border border-blue-500/30 rounded-lg">
+                                  <div className="text-lg font-bold text-blue-400">{stats.totalCommands}</div>
+                                  <div className="text-xs text-white/60">Total Commands</div>
+                                </div>
+                                <div className="p-3 bg-green-500/20 border border-green-500/30 rounded-lg">
+                                  <div className="text-lg font-bold text-green-400">{stats.successfulCommands}</div>
+                                  <div className="text-xs text-white/60">Successful</div>
+                                </div>
+                              </div>
+
+                              {/* Most Used Plugins */}
+                              {stats.mostUsedPlugins?.length > 0 && (
+                                <div className="p-3 bg-white/5 border border-white/10 rounded-lg">
+                                  <h3 className="text-sm font-semibold text-white mb-2">Most Used Plugins</h3>
+                                  <div className="space-y-1">
+                                    {stats.mostUsedPlugins.slice(0, 3).map((plugin: any, index: number) => (
+                                      <div key={index} className="flex items-center justify-between text-xs">
+                                        <span className="text-white/60">{plugin.name}</span>
+                                        <span className="text-blue-400 font-semibold">{plugin.count}</span>
+                                      </div>
+                                    ))}
+                                  </div>
+                                </div>
                               )}
                             </div>
-                          )}
-                          
-                          {result.executionTime && (
-                            <div className="text-xs text-white/50 mt-1">
-                              {formatExecutionTime(result.executionTime)}
+                          ) : (
+                            <div className="flex items-center justify-center h-32">
+                              <Loader2 className="w-6 h-6 text-blue-400 animate-spin" />
                             </div>
                           )}
-                        </div>
-                      </div>
-                    </motion.div>
-                  ))}
-                  
-                  {isProcessing && (
-                    <motion.div
-                      initial={{ opacity: 0, y: 10 }}
-                      animate={{ opacity: 1, y: 0 }}
-                      className="p-3 rounded-lg bg-yellow-500/20 border border-yellow-500/30"
-                    >
-                      <div className="flex items-center space-x-2">
-                        <Loader2 className="w-5 h-5 text-yellow-400 animate-spin" />
-                        <p className="text-white/90 text-sm">Processing command...</p>
-                      </div>
-                    </motion.div>
-                  )}
-                  
-                  <div ref={resultsEndRef} />
-                </div>
-
-                {/* Input */}
-                <div className="p-4 border-t border-white/10">
-                  <div className="flex items-center space-x-3">
-                    <input
-                      ref={inputRef}
-                      type="text"
-                      value={inputValue}
-                      onChange={(e) => setInputValue(e.target.value)}
-                      onKeyPress={handleKeyPress}
-                      placeholder="Ask Friday to do something... (e.g., 'open notepad', 'search for AI tools', 'compose an email')"
-                      className="flex-1 bg-white/10 backdrop-blur-sm border border-white/20 rounded-lg px-4 py-3 text-white/90 placeholder-white/50 focus:outline-none focus:border-white/40 text-sm"
-                      disabled={isProcessing}
-                    />
-                    <button
-                      onClick={() => handleCommand(inputValue)}
-                      disabled={!inputValue.trim() || isProcessing}
-                      className="px-4 py-3 bg-gradient-to-r from-blue-500 to-purple-500 text-white rounded-lg hover:from-blue-600 hover:to-purple-600 transition-all duration-200 font-medium flex items-center space-x-2 disabled:opacity-50 disabled:cursor-not-allowed"
-                    >
-                      <Send className="w-4 h-4" />
-                    </button>
+                        </motion.div>
+                      )}
+                    </AnimatePresence>
                   </div>
                 </div>
-              </motion.div>
-
-              <motion.div
-                key="plugins"
-                initial={{ opacity: 0, y: 10 }}
-                animate={{ opacity: 1, y: 0 }}
-                exit={{ opacity: 0, y: -10 }}
-                className="p-4 overflow-y-auto max-h-80"
-              >
-                <div className="space-y-3">
-                  {plugins.map((plugin, index) => (
-                    <motion.div
-                      key={index}
-                      initial={{ opacity: 0, y: 10 }}
-                      animate={{ opacity: 1, y: 0 }}
-                      transition={{ delay: index * 0.1 }}
-                      className="p-3 bg-white/5 border border-white/10 rounded-lg"
-                    >
-                      <div className="flex items-start justify-between">
-                        <div className="flex-1">
-                          <h3 className="text-sm font-semibold text-white mb-1">{plugin.name}</h3>
-                          <p className="text-xs text-white/60">{plugin.description}</p>
-                        </div>
-                        
-                        {window.friday && (
-                          <button
-                            onClick={() => window.friday.reloadPlugin(plugin.name)}
-                            className="p-1 text-blue-400 hover:text-blue-300 transition-colors"
-                            title="Reload Plugin"
-                          >
-                            <RefreshCw className="w-3 h-3" />
-                          </button>
-                        )}
-                      </div>
-                    </motion.div>
-                  ))}
-                </div>
-              </motion.div>
-
-              <motion.div
-                key="stats"
-                initial={{ opacity: 0, y: 10 }}
-                animate={{ opacity: 1, y: 0 }}
-                exit={{ opacity: 0, y: -10 }}
-                className="p-4 overflow-y-auto max-h-80"
-              >
-                {stats ? (
-                  <div className="space-y-4">
-                    {/* Overview */}
-                    <div className="grid grid-cols-2 gap-3">
-                      <div className="p-3 bg-blue-500/20 border border-blue-500/30 rounded-lg">
-                        <div className="text-lg font-bold text-blue-400">{stats.totalCommands}</div>
-                        <div className="text-xs text-white/60">Total Commands</div>
-                      </div>
-                      <div className="p-3 bg-green-500/20 border border-green-500/30 rounded-lg">
-                        <div className="text-lg font-bold text-green-400">{stats.successfulCommands}</div>
-                        <div className="text-xs text-white/60">Successful</div>
-                      </div>
-                    </div>
-
-                    {/* Most Used Plugins */}
-                    {stats.mostUsedPlugins?.length > 0 && (
-                      <div className="p-3 bg-white/5 border border-white/10 rounded-lg">
-                        <h3 className="text-sm font-semibold text-white mb-2">Most Used Plugins</h3>
-                        <div className="space-y-1">
-                          {stats.mostUsedPlugins.slice(0, 3).map((plugin: any, index: number) => (
-                            <div key={index} className="flex items-center justify-between text-xs">
-                              <span className="text-white/60">{plugin.name}</span>
-                              <span className="text-blue-400 font-semibold">{plugin.count}</span>
-                            </div>
-                          ))}
-                        </div>
-                      </div>
-                    )}
-                  </div>
-                ) : (
-                  <div className="flex items-center justify-center h-32">
-                    <Loader2 className="w-6 h-6 text-blue-400 animate-spin" />
-                  </div>
-                )}
-              </motion.div>
-            </AnimatePresence>
-          </div>
-        </div>
-=======
-        className="fixed inset-0 z-50 flex items-start justify-center pt-12 bg-gradient-to-br from-white/10 via-purple-200/10 to-blue-200/10 backdrop-blur-2xl"
-      >
-        {/* Centered chatbox */}
-        <motion.div
-          initial={{ y: -40, opacity: 0 }}
-          animate={{ y: 0, opacity: 1 }}
-          exit={{ y: -40, opacity: 0 }}
-          transition={{ duration: 0.4, ease: [0.4, 0, 0.2, 1], delay: 0.1 }}
-          className="w-full max-w-md rounded-2xl bg-white/20 backdrop-blur-2xl border border-white/30 shadow-2xl overflow-hidden"
-        >
-          {/* Main glassmorphic container - positioned at top */}
-          <motion.div
-            initial={{ 
-              opacity: 0, 
-              y: -50,
-              filter: 'blur(10px)'
-            }}
-            animate={{ 
-              opacity: 1, 
-              y: 0,
-              filter: 'blur(0px)'
-            }}
-            exit={{ 
-              opacity: 0, 
-              y: -50,
-              filter: 'blur(10px)'
-            }}
-            transition={{ 
-              duration: 0.4, 
-              ease: [0.4, 0, 0.2, 1],
-              delay: 0.1
-            }}
-            className="absolute top-0 left-0 right-0 pointer-events-auto"
-          >
-            {/* Glass container with blue glow - full width interface */}
-            <div className="relative w-full">
-              {/* Glow effect */}
-              <div className="absolute inset-0 bg-gradient-to-r from-blue-400/20 via-purple-400/20 to-blue-400/20 blur-xl" />
-              
-              {/* Main glass container */}
-              <div className="relative bg-white/10 backdrop-blur-xl border-b border-white/20 shadow-2xl">
-                {/* Top section - header */}
-                <div className="flex items-center justify-between p-4 border-b border-white/10">
-                  {/* Left: Friday Assistant title */}
-                  <div className="flex items-center space-x-3">
-                    <div className="w-10 h-10 bg-gradient-to-br from-blue-400 to-purple-500 rounded-full flex items-center justify-center">
-                      <span className="text-white text-lg">🤖</span>
-                    </div>
-                    <div className="flex flex-col">
-                      <span className="text-white/90 font-medium text-lg">Friday AI Assistant</span>
-                      <span className="text-white/60 text-sm">
-                        {isFridayInitialized ? 'AI-Powered Desktop Copilot' : 'Initializing...'}
-                      </span>
-                    </div>
-                  </div>
-
-                  {/* Center: Tab navigation */}
-                  <div className="flex items-center space-x-1">
-                    <button
-                      onClick={() => setActiveTab('chat')}
-                      className={`px-3 py-1 rounded-lg text-sm font-medium transition-all duration-200 ${
-                        activeTab === 'chat' 
-                          ? 'bg-white/20 text-white' 
-                          : 'text-white/60 hover:text-white/80'
-                      }`}
-                    >
-                      Chat
-                    </button>
-                    <button
-                      onClick={() => setActiveTab('plugins')}
-                      className={`px-3 py-1 rounded-lg text-sm font-medium transition-all duration-200 ${
-                        activeTab === 'plugins' 
-                          ? 'bg-white/20 text-white' 
-                          : 'text-white/60 hover:text-white/80'
-                      }`}
-                    >
-                      Plugins
-                    </button>
-                    <button
-                      onClick={() => setActiveTab('stats')}
-                      className={`px-3 py-1 rounded-lg text-sm font-medium transition-all duration-200 ${
-                        activeTab === 'stats' 
-                          ? 'bg-white/20 text-white' 
-                          : 'text-white/60 hover:text-white/80'
-                      }`}
-                    >
-                      Stats
-                    </button>
-                  </div>
-
-                  {/* Right: Actions */}
-                  <div className="flex items-center space-x-2">
-                    {window.friday && (
-                      <button
-                        onClick={handleReloadPlugins}
-                        className="w-8 h-8 rounded-full bg-white/10 border border-white/20 text-white/80 hover:bg-white/20 flex items-center justify-center transition-all duration-200"
-                        title="Reload Plugins"
-                      >
-                        <RefreshCw className="w-4 h-4" />
-                      </button>
-                    )}
-                    <button
-                      onClick={onClose}
-                      className="w-8 h-8 rounded-full bg-white/10 border border-white/20 text-white/80 hover:bg-white/20 flex items-center justify-center transition-all duration-200"
-                    >
-                      <X className="w-4 h-4" />
-                    </button>
-                  </div>
-                </div>
-
-                {/* Content area */}
-                <div className="max-h-96 overflow-hidden">
-                  <AnimatePresence mode="wait">
-                    {activeTab === 'chat' && (
-                      <motion.div
-                        key="chat"
-                        initial={{ opacity: 0, y: 10 }}
-                        animate={{ opacity: 1, y: 0 }}
-                        exit={{ opacity: 0, y: -10 }}
-                        className="flex flex-col"
-                      >
-                        {/* Results */}
-                        <div className="flex-1 overflow-y-auto p-4 space-y-3 max-h-64">
-                          {results.map((result, index) => (
-                            <motion.div
-                              key={index}
-                              initial={{ opacity: 0, y: 10 }}
-                              animate={{ opacity: 1, y: 0 }}
-                              className={`p-3 rounded-lg ${
-                                result.data?.type === 'user-input'
-                                  ? 'bg-blue-500/20 border border-blue-500/30'
-                                  : result.success
-                                  ? 'bg-green-500/20 border border-green-500/30'
-                                  : 'bg-red-500/20 border border-red-500/30'
-                              }`}
-                            >
-                              <div className="flex items-start space-x-2">
-                                {result.data?.type === 'user-input' ? (
-                                  <div className="w-5 h-5 rounded-full bg-blue-500 flex items-center justify-center flex-shrink-0">
-                                    <span className="text-xs font-bold text-white">U</span>
-                                  </div>
-                                ) : result.success ? (
-                                  <CheckCircle className="w-5 h-5 text-green-400 flex-shrink-0" />
-                                ) : (
-                                  <AlertCircle className="w-5 h-5 text-red-400 flex-shrink-0" />
-                                )}
-                                
-                                <div className="flex-1 min-w-0">
-                                  <p className="text-white/90 text-sm">{result.message}</p>
-                                  
-                                  {result.intent && (
-                                    <div className="text-xs text-white/60 mt-1">
-                                      <span className="font-medium">Intent:</span> {result.intent.functionName}
-                                      {result.confidence && (
-                                        <span className="ml-1">({(result.confidence * 100).toFixed(0)}%)</span>
-                                      )}
-                                    </div>
-                                  )}
-                                  
-                                  {result.executionTime && (
-                                    <div className="text-xs text-white/50 mt-1">
-                                      {formatExecutionTime(result.executionTime)}
-                                    </div>
-                                  )}
-                                </div>
-                              </div>
-                            </motion.div>
-                          ))}
-                          
-                          {isProcessing && (
-                            <motion.div
-                              initial={{ opacity: 0, y: 10 }}
-                              animate={{ opacity: 1, y: 0 }}
-                              className="p-3 rounded-lg bg-yellow-500/20 border border-yellow-500/30"
-                            >
-                              <div className="flex items-center space-x-2">
-                                <Loader2 className="w-5 h-5 text-yellow-400 animate-spin" />
-                                <p className="text-white/90 text-sm">Processing command...</p>
-                              </div>
-                            </motion.div>
-                          )}
-                          
-                          <div ref={resultsEndRef} />
-                        </div>
-
-                        {/* Input */}
-                        <div className="p-4 border-t border-white/10">
-                          <div className="flex items-center space-x-3">
-                            <input
-                              ref={inputRef}
-                              type="text"
-                              value={inputValue}
-                              onChange={(e) => setInputValue(e.target.value)}
-                              onKeyPress={handleKeyPress}
-                              placeholder="Ask Friday to do something... (e.g., 'open notepad', 'search for AI tools', 'compose an email')"
-                              className="flex-1 bg-white/10 backdrop-blur-sm border border-white/20 rounded-lg px-4 py-3 text-white/90 placeholder-white/50 focus:outline-none focus:border-white/40 text-sm"
-                              disabled={isProcessing}
-                            />
-                            <button
-                              onClick={() => handleCommand(inputValue)}
-                              disabled={!inputValue.trim() || isProcessing}
-                              className="px-4 py-3 bg-gradient-to-r from-blue-500 to-purple-500 text-white rounded-lg hover:from-blue-600 hover:to-purple-600 transition-all duration-200 font-medium flex items-center space-x-2 disabled:opacity-50 disabled:cursor-not-allowed"
-                            >
-                              <Send className="w-4 h-4" />
-                            </button>
-                          </div>
-                        </div>
-                      </motion.div>
-                    )}
-
-                    {activeTab === 'plugins' && (
-                      <motion.div
-                        key="plugins"
-                        initial={{ opacity: 0, y: 10 }}
-                        animate={{ opacity: 1, y: 0 }}
-                        exit={{ opacity: 0, y: -10 }}
-                        className="p-4 overflow-y-auto max-h-80"
-                      >
-                        <div className="space-y-3">
-                          {plugins.map((plugin, index) => (
-                            <motion.div
-                              key={index}
-                              initial={{ opacity: 0, y: 10 }}
-                              animate={{ opacity: 1, y: 0 }}
-                              transition={{ delay: index * 0.1 }}
-                              className="p-3 bg-white/5 border border-white/10 rounded-lg"
-                            >
-                              <div className="flex items-start justify-between">
-                                <div className="flex-1">
-                                  <h3 className="text-sm font-semibold text-white mb-1">{plugin.name}</h3>
-                                  <p className="text-xs text-white/60">{plugin.description}</p>
-                                </div>
-                                
-                                {window.friday && (
-                                  <button
-                                    onClick={() => window.friday.reloadPlugin(plugin.name)}
-                                    className="p-1 text-blue-400 hover:text-blue-300 transition-colors"
-                                    title="Reload Plugin"
-                                  >
-                                    <RefreshCw className="w-3 h-3" />
-                                  </button>
-                                )}
-                              </div>
-                            </motion.div>
-                          ))}
-                        </div>
-                      </motion.div>
-                    )}
-
-                    {activeTab === 'stats' && (
-                      <motion.div
-                        key="stats"
-                        initial={{ opacity: 0, y: 10 }}
-                        animate={{ opacity: 1, y: 0 }}
-                        exit={{ opacity: 0, y: -10 }}
-                        className="p-4 overflow-y-auto max-h-80"
-                      >
-                        {stats ? (
-                          <div className="space-y-4">
-                            {/* Overview */}
-                            <div className="grid grid-cols-2 gap-3">
-                              <div className="p-3 bg-blue-500/20 border border-blue-500/30 rounded-lg">
-                                <div className="text-lg font-bold text-blue-400">{stats.totalCommands}</div>
-                                <div className="text-xs text-white/60">Total Commands</div>
-                              </div>
-                              <div className="p-3 bg-green-500/20 border border-green-500/30 rounded-lg">
-                                <div className="text-lg font-bold text-green-400">{stats.successfulCommands}</div>
-                                <div className="text-xs text-white/60">Successful</div>
-                              </div>
-                            </div>
-
-                            {/* Most Used Plugins */}
-                            {stats.mostUsedPlugins?.length > 0 && (
-                              <div className="p-3 bg-white/5 border border-white/10 rounded-lg">
-                                <h3 className="text-sm font-semibold text-white mb-2">Most Used Plugins</h3>
-                                <div className="space-y-1">
-                                  {stats.mostUsedPlugins.slice(0, 3).map((plugin: any, index: number) => (
-                                    <div key={index} className="flex items-center justify-between text-xs">
-                                      <span className="text-white/60">{plugin.name}</span>
-                                      <span className="text-blue-400 font-semibold">{plugin.count}</span>
-                                    </div>
-                                  ))}
-                                </div>
-                              </div>
-                            )}
-                          </div>
-                        ) : (
-                          <div className="flex items-center justify-center h-32">
-                            <Loader2 className="w-6 h-6 text-blue-400 animate-spin" />
-                          </div>
-                        )}
-                      </motion.div>
-                    )}
-                  </AnimatePresence>
-                </div>
               </div>
-            </div>
+            </motion.div>
           </motion.div>
-        </motion.div>
->>>>>>> 9812c5b5
-      </motion.div>
-    </AnimatePresence>
-  );
+        </AnimatePresence>
+      </div>
+    );
 };
 
 export default GlassmorphicOverlay; 