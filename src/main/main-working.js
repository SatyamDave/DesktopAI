--- conflicted
+++ resolved
@@ -45,8 +45,6 @@
   }
 }
 
-<<<<<<< HEAD
-=======
 function createFloatingWindow() {
   try {
     console.log('🪟 Creating floating orb window...');
@@ -61,7 +59,7 @@
     const x = screenWidth - orbSize - margin;
     const y = screenHeight - orbSize - margin;
     
-        floatingWindow = new BrowserWindow({
+    const floatingWindow = new BrowserWindow({
       width: screenWidth,
       height: screenHeight,
       x: 0,
@@ -120,7 +118,6 @@
   }
 }
 
->>>>>>> add44b80
 function setupGlobalShortcuts() {
   try {
     // Alt + D to toggle orb visibility (show/hide)
