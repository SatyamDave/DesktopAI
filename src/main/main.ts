import * as path from 'path';
import * as dotenv from 'dotenv';
console.log('Loading .env from:', path.resolve(__dirname, '../../.env'));
dotenv.config({ path: path.resolve(__dirname, '../../.env') });
console.log('DEBUG ENV:', {
  AZURE_OPENAI_API_KEY: process.env.AZURE_OPENAI_API_KEY,
  AZURE_OPENAI_ENDPOINT: process.env.AZURE_OPENAI_ENDPOINT,
  AZURE_OPENAI_DEPLOYMENT_NAME: process.env.AZURE_OPENAI_DEPLOYMENT_NAME,
  AZURE_OPENAI_API_VERSION: process.env.AZURE_OPENAI_API_VERSION,
  TEST_ENV_VAR: process.env.TEST_ENV_VAR,
});
import { app, BrowserWindow, globalShortcut, ipcMain, screen, Tray, Menu, nativeImage } from 'electron';
import { ClipboardManager } from './services/ClipboardManager';
import { BehaviorTracker } from './services/BehaviorTracker';
import { AIProcessor } from './services/AIProcessor';
import { WhisperMode } from './services/WhisperMode';
import { CommandExecutor } from './services/CommandExecutor';
import { ConfigManager } from './services/ConfigManager';
import { PerformanceOptimizer } from './services/PerformanceOptimizer';
import { DatabaseManager } from './services/DatabaseManager';

class DoppelApp {
  private mainWindow: BrowserWindow | null = null;
  private floatingWindow: BrowserWindow | null = null;
  private tray: Tray | null = null;
  private clipboardManager: ClipboardManager;
  private behaviorTracker: BehaviorTracker;
  private aiProcessor: AIProcessor;
  private whisperMode: WhisperMode;
  private commandExecutor: CommandExecutor;
  private performanceOptimizer: PerformanceOptimizer;
  private databaseManager: DatabaseManager;
  private isDev = process.env.NODE_ENV === 'development' || !app.isPackaged;

  // Lazy initialization methods
  private databaseInitialized = false;
  private clipboardInitialized = false;
  private behaviorInitialized = false;
  private whisperInitialized = false;
  private aiProcessorInitialized = false;

  constructor() {
    this.performanceOptimizer = PerformanceOptimizer.getInstance();
    this.databaseManager = DatabaseManager.getInstance();
    this.clipboardManager = new ClipboardManager();
    this.behaviorTracker = new BehaviorTracker();
    this.aiProcessor = new AIProcessor();
    this.whisperMode = new WhisperMode();
    this.commandExecutor = new CommandExecutor();
    
    console.log(`🔧 Development mode: ${this.isDev}`);
    console.log(`📦 App packaged: ${app.isPackaged}`);
    
    this.initializeApp();
  }

  private async initializeApp() {
    console.log('🚀 Starting DoppelApp initialization...');
    
    app.whenReady().then(async () => {
      console.log('✅ Electron app is ready');
      await this.initializeServices();
      console.log('✅ Services initialized');
      this.createTray();
      console.log('✅ Tray created');
      this.createFloatingWindow();
      console.log('✅ Floating window created');
      this.setupGlobalShortcuts();
      console.log('✅ Global shortcuts setup');
      this.setupIPC();
      console.log('✅ IPC setup complete');
      this.setupPerformanceMonitoring();
      console.log('✅ Performance monitoring setup');
      console.log('🎉 App initialization complete!');
    });

    app.on('window-all-closed', () => {
      console.log('🔄 All windows closed');
      if (process.platform !== 'darwin') {
        app.quit();
      }
    });

    app.on('activate', () => {
      console.log('🔄 App activated');
      if (BrowserWindow.getAllWindows().length === 0) {
        this.createFloatingWindow();
      }
    });

    // Cleanup on app quit
    app.on('before-quit', async () => {
      console.log('🛑 App quitting, starting cleanup...');
      await this.cleanup();
    });
  }

  private async initializeServices() {
    try {
      console.log('🚀 Initializing services in ULTRA-LIGHTWEIGHT mode...');
      
      // Check for ultra-lightweight mode environment variables
      const isUltraLightweight = process.env.ULTRA_LIGHTWEIGHT === 'true';
      const disableClipboard = process.env.DISABLE_CLIPBOARD_TRACKING === 'true';
      const disableBehavior = process.env.DISABLE_BEHAVIOR_TRACKING === 'true';
      const disableWhisper = process.env.DISABLE_WHISPER_MODE === 'true';
      const disableAI = process.env.DISABLE_AI_PROCESSING === 'true';
      const disablePerformanceMonitoring = process.env.DISABLE_PERFORMANCE_MONITORING === 'true';
      const disableDatabase = process.env.DISABLE_DATABASE === 'true';
      
      if (isUltraLightweight) {
        console.log('⚡ ULTRA-LIGHTWEIGHT MODE DETECTED - Disabling all heavy services');
        console.log('📋 Clipboard tracking: DISABLED');
        console.log('👁️ Behavior tracking: DISABLED');
        console.log('🎤 Whisper mode: DISABLED');
        console.log('🤖 AI processing: DISABLED');
        if (disablePerformanceMonitoring) {
          console.log('🔍 Performance monitoring: DISABLED');
        }
        if (disableDatabase) {
          console.log('🗄️ Database: DISABLED');
        }
      }
      
      // Initialize performance monitoring with very long interval
      const monitoringInterval = parseInt(process.env.PERFORMANCE_MONITORING_INTERVAL || '60000');
      console.log(`🔍 Starting performance monitoring (interval: ${monitoringInterval}ms)...`);
      
      // Skip performance monitoring in ultra-lightweight mode to prevent lag
      if (!isUltraLightweight && !disablePerformanceMonitoring) {
        this.performanceOptimizer.startMonitoring(monitoringInterval);
      } else {
        console.log('⚡ Ultra-lightweight mode: Performance monitoring disabled');
      }
      
      // Initialize database manager only when needed
      if (!disableDatabase) {
        console.log('🗄️ Database manager will be initialized on-demand...');
      } else {
        console.log('🗄️ Database manager: DISABLED');
      }
      
      // Initialize only the most essential services
      console.log('🤖 Initializing only essential services...');
      
      // Don't initialize heavy services at startup - they'll be initialized on-demand
      console.log('⚡ ULTRA-LIGHTWEIGHT MODE: Skipping all heavy services at startup');
      console.log('📋 Clipboard manager: Will initialize on first use');
      console.log('👁️ Behavior tracker: Will initialize on first use');
      console.log('🎤 Whisper mode: Will initialize on first use');
      
      console.log('✅ Services initialized in ultra-lightweight mode');
    } catch (error) {
      console.error('❌ Error initializing services:', error);
      // Continue running even if some services fail
    }
  }

  private async ensureDatabaseInitialized(): Promise<void> {
    if (process.env.DISABLE_DATABASE === 'true') {
      console.log('🗄️ Database disabled by environment variable');
      return;
    }
    
    if (!this.databaseInitialized) {
      console.log('🗄️ Initializing database manager on-demand...');
      await this.databaseManager.initialize();
      this.databaseInitialized = true;
    }
  }

  private async ensureClipboardManagerInitialized(): Promise<void> {
    if (process.env.DISABLE_CLIPBOARD_TRACKING === 'true') {
      console.log('📋 Clipboard manager disabled by environment variable');
      return;
    }
    
    if (!this.clipboardInitialized) {
      console.log('📋 Initializing clipboard manager on-demand...');
      await this.ensureDatabaseInitialized();
      await this.clipboardManager.init();
      this.clipboardInitialized = true;
    }
  }

  private async ensureBehaviorTrackerInitialized(): Promise<void> {
    if (process.env.DISABLE_BEHAVIOR_TRACKING === 'true') {
      console.log('👁️ Behavior tracker disabled by environment variable');
      return;
    }
    
    if (!this.behaviorInitialized) {
      console.log('👁️ Initializing behavior tracker on-demand...');
      await this.ensureDatabaseInitialized();
      await this.behaviorTracker.init();
      this.behaviorInitialized = true;
    }
  }

  private async ensureWhisperModeInitialized(): Promise<void> {
    if (process.env.DISABLE_WHISPER_MODE === 'true') {
      console.log('🎤 Whisper mode disabled by environment variable');
      return;
    }
    
    if (!this.whisperInitialized) {
      console.log('🎤 Initializing whisper mode on-demand...');
      await this.whisperMode.init();
      this.whisperInitialized = true;
    }
  }

  private async ensureAIProcessorInitialized(): Promise<void> {
    if (process.env.DISABLE_AI_PROCESSING === 'true') {
      console.log('🤖 AI processor disabled by environment variable');
      return;
    }
    
    if (!this.aiProcessorInitialized) {
      console.log('🤖 Initializing AI processor on-demand...');
      await this.aiProcessor.init();
      this.aiProcessorInitialized = true;
    }
  }

  private setupPerformanceMonitoring() {
    // Listen for performance warnings
    this.performanceOptimizer.on('performance-warning', (data) => {
      console.warn('⚠️ Performance warning detected:', data.warnings);
      
      // Automatically apply low-performance optimizations
      if (data.metrics.memoryUsage > 600) { // 600MB threshold (was 400MB)
        this.performanceOptimizer.optimizeForLowPerformance();
      }
    });

    // Listen for emergency mode
    this.performanceOptimizer.on('emergency-mode', () => {
      console.log('🚨 EMERGENCY MODE: Stopping all heavy services');
      
      // Immediately stop heavy services
      this.clipboardManager.stop();
      this.behaviorTracker.stop();
      
      // Reduce animation complexity
      if (this.floatingWindow) {
        this.floatingWindow.webContents.send('emergency-mode', true);
      }
    });

    // Listen for emergency mode exit
    this.performanceOptimizer.on('emergency-mode-exit', () => {
      console.log('✅ Emergency mode exited: Restarting services gradually');
      
      // Gradually restart services
      setTimeout(() => {
        this.clipboardManager.start();
      }, 5000);
      
      setTimeout(() => {
        this.behaviorTracker.start();
      }, 10000);
      
      // Restore normal animations
      if (this.floatingWindow) {
        this.floatingWindow.webContents.send('emergency-mode', false);
      }
    });

    // Listen for low-performance mode
    this.performanceOptimizer.on('low-performance-mode', () => {
      console.log('⚡ Switching to low-performance mode');
      // Reduce animation complexity, increase intervals, etc.
    });

    // Listen for high-performance mode
    this.performanceOptimizer.on('high-performance-mode', () => {
      console.log('⚡ Switching to high-performance mode');
      // Restore normal performance settings
    });

    // Add emergency shutdown handler
    process.on('SIGINT', () => {
      console.log('🛑 Received SIGINT, shutting down gracefully...');
      this.emergencyShutdown();
    });

    process.on('SIGTERM', () => {
      console.log('🛑 Received SIGTERM, shutting down gracefully...');
      this.emergencyShutdown();
    });
  }

  private async cleanup() {
    console.log('🧹 Cleaning up resources...');
    
    try {
      // Stop performance monitoring
      this.performanceOptimizer.stopMonitoring();
      
      // Stop all services
      this.clipboardManager.stop();
      this.behaviorTracker.stop();
      this.whisperMode.stop();
      
      // Close all databases
      await this.databaseManager.closeAll();
      
      console.log('✅ Cleanup completed');
    } catch (error) {
      console.error('❌ Error during cleanup:', error);
    }
  }

  private createTray() {
    try {
      // Create a simple icon if the file doesn't exist
      const icon = nativeImage.createFromDataURL('data:image/png;base64,iVBORw0KGgoAAAANSUhEUgAAAAEAAAABCAYAAAAfFcSJAAAADUlEQVR42mNkYPhfDwAChwGA60e6kgAAAABJRU5ErkJggg==');
      
      this.tray = new Tray(icon);
      const contextMenu = Menu.buildFromTemplate([
        {
          label: 'Show Doppel',
          click: () => this.showFloatingWindow()
        },
        {
          label: 'Settings',
          click: () => this.openSettings()
        },
        { type: 'separator' },
        {
          label: 'Quit',
          click: () => app.quit()
        }
      ]);
      
      this.tray.setContextMenu(contextMenu);
      this.tray.setToolTip('Doppel - AI Assistant');
    } catch (error) {
      console.error('Error creating tray:', error);
    }
  }

  private createFloatingWindow() {
    try {
      console.log('🪟 Creating floating orb window...');
      
      this.floatingWindow = new BrowserWindow({
        width: 100,
        height: 100,
        x: 100,
        y: 100,
        frame: false,
        transparent: true,
        alwaysOnTop: true,
        skipTaskbar: true,
        resizable: false,
        minimizable: false,
        maximizable: false,
        show: true,
        webPreferences: {
          preload: path.join(__dirname, 'preload.js'),
          contextIsolation: true,
          nodeIntegration: false
        }
      });

      const url = this.isDev ? 'http://localhost:3000' : `file://${path.join(__dirname, '../renderer/index.html')}`;
      console.log(`🚀 Loading URL: ${url}`);
      
      this.floatingWindow.loadURL(url);

      this.floatingWindow.on('ready-to-show', () => {
        console.log('✅ Orb window ready to show');
        this.floatingWindow?.focus();
      });

      this.floatingWindow.webContents.on('did-finish-load', () => {
        console.log('✅ Orb page finished loading');
        this.floatingWindow?.show();
        this.floatingWindow?.focus();
      });

      this.floatingWindow.webContents.on('did-fail-load', (event, errorCode, errorDescription, validatedURL) => {
        console.error(`❌ Failed to load ${validatedURL}: ${errorDescription}`);
      });

      this.floatingWindow.on('close', (event) => {
        event.preventDefault();
        this.floatingWindow?.hide();
      });

      console.log('✅ Floating orb window created successfully');
    } catch (error) {
      console.error('❌ Error creating floating orb window:', error);
    }
  }

  private setupGlobalShortcuts() {
    try {
      // Cmd/Ctrl + Shift + . to open command input
      const shortcut = process.platform === 'darwin' ? 'Command+Shift+.' : 'Control+Shift+.';
      
      globalShortcut.register(shortcut, () => {
        this.showCommandInput();
      });

      // ESC to hide floating window
      globalShortcut.register('Escape', () => {
        if (this.floatingWindow?.isVisible()) {
          this.floatingWindow.hide();
        }
      });

      // Ctrl+Shift+W to toggle whisper mode
      const whisperShortcut = process.platform === 'darwin' ? 'Command+Shift+W' : 'Control+Shift+W';
      globalShortcut.register(whisperShortcut, () => {
        this.toggleWhisperMode();
      });

      console.log('✅ Global shortcuts registered successfully');
    } catch (error) {
      console.error('❌ Error setting up global shortcuts:', error);
    }
  }

  private setupIPC() {
    // Handle command execution with enhanced logging
    ipcMain.handle('execute-command', async (event, command: string) => {
      try {
        console.log(`🎯 Executing command via IPC: "${command}"`);
        
        // Check if this is an email composition request
        const lowerCommand = command.toLowerCase();
        if (lowerCommand.includes('email') || lowerCommand.includes('mail') || lowerCommand.includes('send') || 
            lowerCommand.includes('compose') || lowerCommand.includes('draft')) {
          console.log(`📧 Email composition detected, routing to AIProcessor`);
          const result = await this.aiProcessor.processInput(command);
          return { success: true, result, data: { type: 'email_composition' } };
        }
        
        // Handle regular commands
        const result = await this.commandExecutor.executeCommand(command);
        console.log(`✅ Command execution result:`, result);
        return { success: true, result: result.message, data: result.data };
      } catch (error) {
        console.error('❌ Command execution error:', error);
        return { success: false, error: (error as Error).message };
      }
    });

    // Handle AI processing
    ipcMain.handle('process-ai-input', async (event, input: string, context?: any) => {
      try {
        console.log(`🤖 Processing AI input: "${input}"`);
        await this.ensureAIProcessorInitialized();
        const result = await this.aiProcessor.processInput(input, context);
        return { success: true, result };
      } catch (error) {
        console.error('❌ AI processing error:', error);
        return { success: false, error: (error as Error).message };
      }
    });

    // Handle command history
    ipcMain.handle('get-command-history', async (event, limit = 10) => {
      try {
        const history = this.commandExecutor.getCommandHistory(limit);
        return { success: true, history };
      } catch (error) {
        console.error('❌ Error getting command history:', error);
        return { success: false, error: (error as Error).message, history: [] };
      }
    });

    // Handle command suggestions
    ipcMain.handle('get-command-suggestions', async (event, input: string) => {
      try {
        const suggestions = this.commandExecutor.getCommandSuggestions(input);
        return { success: true, suggestions };
      } catch (error) {
        console.error('❌ Error getting command suggestions:', error);
        return { success: false, error: (error as Error).message, suggestions: [] };
      }
    });

    // Handle command queue execution
    ipcMain.handle('execute-command-queue', async (event, commands: string[]) => {
      try {
        console.log(`🔄 Executing command queue:`, commands);
        const results = await this.commandExecutor.executeCommandQueue(commands);
        return { success: true, results };
      } catch (error) {
        console.error('❌ Error executing command queue:', error);
        return { success: false, error: (error as Error).message };
      }
    });

    // Handle clipboard operations
    ipcMain.handle('get-clipboard-history', async () => {
      try {
        await this.ensureClipboardManagerInitialized();
        return await this.clipboardManager.getHistory();
      } catch (error) {
        console.error('❌ Error getting clipboard history:', error);
        return [];
      }
    });

    ipcMain.handle('paste-from-history', async (event, index: number) => {
      try {
        await this.ensureClipboardManagerInitialized();
        return await this.clipboardManager.pasteFromHistory(index);
      } catch (error) {
        console.error('❌ Error pasting from history:', error);
        return false;
      }
    });

    // Handle behavior tracking
    ipcMain.handle('get-user-context', async () => {
      try {
        await this.ensureBehaviorTrackerInitialized();
        const events = await this.behaviorTracker.getRecentEvents(5);
        const usage = await this.behaviorTracker.getAppUsageStats();
        return {
          currentApp: usage[0]?.app_name || 'Unknown',
          timeOfDay: this.getTimeOfDay(),
          dayOfWeek: new Date().toLocaleDateString('en-US', { weekday: 'long' }),
          recentApps: usage.slice(0, 3).map(u => u.app_name),
          isInMeeting: false
        };
      } catch (error) {
        console.error('❌ Error getting user context:', error);
        return {
          currentApp: 'Unknown',
          timeOfDay: 'unknown',
          dayOfWeek: 'unknown',
          recentApps: [],
          isInMeeting: false
        };
      }
    });

    // Handle whisper mode
    ipcMain.handle('toggle-whisper-mode', async (event, enabled: boolean) => {
      try {
        await this.ensureWhisperModeInitialized();
        if (enabled) {
          await this.whisperMode.start();
        } else {
          this.whisperMode.stop();
        }
        return { success: true };
      } catch (error) {
        console.error('❌ Error toggling whisper mode:', error);
        return { success: false, error: (error as Error).message };
      }
    });

    // Handle app status
    ipcMain.handle('get-app-status', async () => {
      try {
<<<<<<< HEAD
        let whisperStatus = { isActive: false };
        if (this.whisperInitialized) {
          whisperStatus = this.whisperMode.getStatus();
        }
        
        return {
          success: true,
          status: {
            clipboardManager: this.clipboardInitialized,
            behaviorTracker: this.behaviorInitialized,
            aiProcessor: this.aiProcessorInitialized,
=======
        const whisperStatus = this.whisperMode.getStatus();
        const aiConfigured = this.aiProcessor.isOpenAIConfigured();
        return {
          success: true,
          status: {
            clipboardManager: true,
            behaviorTracker: true,
            aiProcessor: true,
            openaiConfigured: aiConfigured,
>>>>>>> 0d163ef0
            whisperMode: whisperStatus.isActive,
            commandExecutor: true,
            databaseManager: this.databaseInitialized
          }
        };
      } catch (error) {
        console.error('❌ Error getting app status:', error);
        return { success: false, error: (error as Error).message };
      }
    });

<<<<<<< HEAD
    // Performance monitoring handlers
    ipcMain.handle('get-performance-metrics', async () => {
      try {
        const metrics = this.performanceOptimizer.getCurrentMetrics();
        const systemInfo = this.performanceOptimizer.getSystemInfo();
        
        // Only get database stats if initialized
        let dbStats: any = null;
        if (this.databaseInitialized) {
          dbStats = this.databaseManager.getDatabaseStats();
        }
        
        // Only get service stats if initialized
        let clipboardStats: any = null;
        let behaviorStats: any = null;
        
        if (this.clipboardInitialized) {
          clipboardStats = this.clipboardManager.getPerformanceStats();
        }
        
        if (this.behaviorInitialized) {
          behaviorStats = this.behaviorTracker.getPerformanceStats();
        }
        
        return {
          success: true,
          metrics,
          systemInfo,
          dbStats,
          clipboardStats,
          behaviorStats,
          serviceStatus: {
            database: this.databaseInitialized,
            clipboard: this.clipboardInitialized,
            behavior: this.behaviorInitialized,
            whisper: this.whisperInitialized,
            aiProcessor: this.aiProcessorInitialized
          }
        };
      } catch (error) {
        console.error('❌ Error getting performance metrics:', error);
        return { success: false, error: (error as Error).message };
      }
    });

    ipcMain.handle('optimize-performance', async (event, mode: 'low' | 'high') => {
      try {
        if (mode === 'low') {
          await this.performanceOptimizer.optimizeForLowPerformance();
        } else {
          await this.performanceOptimizer.optimizeForHighPerformance();
        }
        return { success: true, mode };
      } catch (error) {
        console.error('❌ Error optimizing performance:', error);
        return { success: false, error: (error as Error).message };
      }
    });

    ipcMain.handle('get-performance-history', async () => {
      try {
        const metrics = this.performanceOptimizer.getMetrics();
        return { success: true, metrics };
      } catch (error) {
        console.error('❌ Error getting performance history:', error);
        return { success: false, error: (error as Error).message };
      }
    });

    // Emergency mode handlers
    ipcMain.handle('get-emergency-status', async () => {
      try {
        const status = this.performanceOptimizer.getEmergencyStatus();
        return { success: true, status };
      } catch (error) {
        console.error('❌ Error getting emergency status:', error);
        return { success: false, error: (error as Error).message };
      }
    });

    ipcMain.handle('force-emergency-mode', async () => {
      try {
        await this.performanceOptimizer.optimizeForLowPerformance();
        return { success: true };
      } catch (error) {
        console.error('❌ Error forcing emergency mode:', error);
        return { success: false, error: (error as Error).message };
      }
    });

    ipcMain.on('move-window', (event, x: number, y: number) => {
      if (this.floatingWindow) {
        this.floatingWindow.setPosition(Math.round(x), Math.round(y));
      }
    });

    ipcMain.on('resize-window', (event, width: number, height: number) => {
      if (this.floatingWindow) {
        this.floatingWindow.setSize(Math.round(width), Math.round(height));
=======
    // Handle email draft history
    ipcMain.handle('get-email-draft-history', async (event, limit = 20) => {
      try {
        const history = await this.aiProcessor.getEmailDraftHistory(limit);
        return { success: true, history };
      } catch (error) {
        console.error('❌ Error getting email draft history:', error);
        return { success: false, error: (error as Error).message, history: [] };
>>>>>>> 0d163ef0
      }
    });
  }

  private getTimeOfDay(): string {
    const hour = new Date().getHours();
    if (hour >= 6 && hour < 12) return 'morning';
    if (hour >= 12 && hour < 17) return 'afternoon';
    if (hour >= 17 && hour < 21) return 'evening';
    return 'night';
  }

  private showFloatingWindow() {
    if (this.floatingWindow) {
      this.floatingWindow.show();
      this.floatingWindow.focus();
    }
  }

  private showCommandInput() {
    // Create a temporary command input window
    const commandWindow = new BrowserWindow({
      width: 600,
      height: 100,
      frame: false,
      transparent: true,
      alwaysOnTop: true,
      skipTaskbar: true,
      webPreferences: {
        preload: path.join(__dirname, 'preload.js'),
        contextIsolation: true,
        nodeIntegration: false
      }
    });

    const url = this.isDev 
      ? 'http://localhost:3003/command' 
      : `file://${path.join(__dirname, '../renderer/index.html')}#/command`;
    
    commandWindow.loadURL(url);
  }

  private toggleWhisperMode() {
    try {
      const status = this.whisperMode.getStatus();
      if (status.isActive) {
        this.whisperMode.stop();
        console.log('🔇 Whisper mode disabled');
      } else {
        this.whisperMode.start();
        console.log('🎤 Whisper mode enabled');
      }
    } catch (error) {
      console.error('❌ Error toggling whisper mode:', error);
    }
  }

  private openSettings() {
    if (!this.mainWindow) {
      this.mainWindow = new BrowserWindow({
        width: 800,
        height: 600,
        webPreferences: {
          preload: path.join(__dirname, 'preload.js'),
          contextIsolation: true,
          nodeIntegration: false
        }
      });

      const url = this.isDev 
        ? 'http://localhost:3003/settings' 
        : `file://${path.join(__dirname, '../renderer/index.html')}#/settings`;
      
      this.mainWindow.loadURL(url);
    } else {
      this.mainWindow.show();
      this.mainWindow.focus();
    }
  }

  private async emergencyShutdown() {
    console.log('🚨 EMERGENCY SHUTDOWN INITIATED');
    
    try {
      // Stop performance monitoring immediately
      this.performanceOptimizer.stopMonitoring();
      
      // Stop all services
      this.clipboardManager.stop();
      this.behaviorTracker.stop();
      this.whisperMode.stop();
      
      // Close all databases
      await this.databaseManager.closeAll();
      
      // Close all windows
      if (this.floatingWindow) {
        this.floatingWindow.destroy();
      }
      if (this.mainWindow) {
        this.mainWindow.destroy();
      }
      
      console.log('✅ Emergency shutdown completed');
      process.exit(0);
    } catch (error) {
      console.error('❌ Error during emergency shutdown:', error);
      process.exit(1);
    }
  }
}

// Start the app
new DoppelApp(); <|MERGE_RESOLUTION|>--- conflicted
+++ resolved
@@ -561,29 +561,19 @@
     // Handle app status
     ipcMain.handle('get-app-status', async () => {
       try {
-<<<<<<< HEAD
         let whisperStatus = { isActive: false };
         if (this.whisperInitialized) {
           whisperStatus = this.whisperMode.getStatus();
         }
         
+        const aiConfigured = this.aiProcessor.isAIConfigured();
         return {
           success: true,
           status: {
             clipboardManager: this.clipboardInitialized,
             behaviorTracker: this.behaviorInitialized,
             aiProcessor: this.aiProcessorInitialized,
-=======
-        const whisperStatus = this.whisperMode.getStatus();
-        const aiConfigured = this.aiProcessor.isOpenAIConfigured();
-        return {
-          success: true,
-          status: {
-            clipboardManager: true,
-            behaviorTracker: true,
-            aiProcessor: true,
             openaiConfigured: aiConfigured,
->>>>>>> 0d163ef0
             whisperMode: whisperStatus.isActive,
             commandExecutor: true,
             databaseManager: this.databaseInitialized
@@ -595,7 +585,6 @@
       }
     });
 
-<<<<<<< HEAD
     // Performance monitoring handlers
     ipcMain.handle('get-performance-metrics', async () => {
       try {
@@ -695,7 +684,9 @@
     ipcMain.on('resize-window', (event, width: number, height: number) => {
       if (this.floatingWindow) {
         this.floatingWindow.setSize(Math.round(width), Math.round(height));
-=======
+      }
+    });
+
     // Handle email draft history
     ipcMain.handle('get-email-draft-history', async (event, limit = 20) => {
       try {
@@ -704,7 +695,6 @@
       } catch (error) {
         console.error('❌ Error getting email draft history:', error);
         return { success: false, error: (error as Error).message, history: [] };
->>>>>>> 0d163ef0
       }
     });
   }
