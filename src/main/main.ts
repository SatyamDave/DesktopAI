import * as path from 'path';
import * as dotenv from 'dotenv';
console.log('Loading .env from:', path.resolve(__dirname, '../../.env'));
dotenv.config({ path: path.resolve(__dirname, '../../.env') });

// Simplified environment logging
console.log('DEBUG ENV:', {
  NODE_ENV: process.env.NODE_ENV,
  ULTRA_LIGHTWEIGHT: process.env.ULTRA_LIGHTWEIGHT,
  DEBUG_MODE: process.env.DEBUG_MODE,
});

import { app, BrowserWindow, globalShortcut, ipcMain, screen, Tray, Menu, nativeImage } from 'electron';
// Lightweight imports only
import { ConfigManager } from './services/ConfigManager';

app.disableHardwareAcceleration();

// Overlay window variables must be at the top level, not inside the class
let overlayWin: BrowserWindow | null = null;
let overlayBackdrop: BrowserWindow | null = null;

class DoppelApp {
  private mainWindow: BrowserWindow | null = null;
  private floatingWindow: BrowserWindow | null = null;
  private tray: Tray | null = null;
  private isDev = process.env.NODE_ENV === 'development' || !app.isPackaged;
  
  // Service initialization flags
  private databaseInitialized = false;
  private clipboardInitialized = false;
  private behaviorInitialized = false;
  private whisperInitialized = false;
  private aiProcessorInitialized = false;
  
  // Service instances (lazy loaded)
  private databaseManager: any = null;
  private clipboardManager: any = null;
  private behaviorTracker: any = null;
  private whisperMode: any = null;
  private aiProcessor: any = null;
  private screenPerception: any = null;
  private audioPerception: any = null;
  private contextManager: any = null;
  private deloCommandSystem: any = null;
  private performanceOptimizer: any = null;
  private commandExecutor: any = null;

  constructor() {
    console.log(`🔧 Development mode: ${this.isDev}`);
    console.log(`📦 App packaged: ${app.isPackaged}`);
    
    this.initializeApp();
  }

  private async initializeApp() {
    console.log('🚀 Starting DoppelApp initialization...');
    
    app.whenReady().then(async () => {
      console.log('✅ Electron app is ready');
      await this.initializeServices();
      console.log('✅ Services initialized');
      this.createTray();
      console.log('✅ Tray created');
      this.createFloatingWindow();
      console.log('✅ Floating window created');
      this.setupGlobalShortcuts();
      console.log('✅ Global shortcuts setup');
      this.setupIPC();
      console.log('✅ IPC setup complete');
      this.setupPerformanceMonitoring();
      console.log('✅ Performance monitoring setup');
      this.createOverlayWindow();
      console.log('✅ Overlay window created');
      console.log('🎉 App initialization complete!');
    });

    app.on('window-all-closed', () => {
      console.log('🔄 All windows closed');
      if (process.platform !== 'darwin') {
        app.quit();
      }
    });

    app.on('activate', () => {
      console.log('🔄 App activated');
      if (BrowserWindow.getAllWindows().length === 0) {
        this.createFloatingWindow();
      }
    });

    // Cleanup on app quit
    app.on('before-quit', async () => {
      console.log('🛑 App quitting, starting cleanup...');
      await this.cleanup();
    });
  }

  private async initializeServices() {
    try {
      console.log('🚀 Initializing services in ULTRA-LIGHTWEIGHT mode...');
      
      // Skip all heavy service initialization to prevent memory issues
      console.log('⚡ ULTRA-LIGHTWEIGHT MODE: Skipping all heavy services');
      console.log('📋 Clipboard tracking: DISABLED');
      console.log('👁️ Behavior tracking: DISABLED');
      console.log('🎤 Whisper mode: DISABLED');
      console.log('🤖 AI processing: DISABLED');
      console.log('🔍 Performance monitoring: DISABLED');
      console.log('🗄️ Database: DISABLED');
      console.log('🖥️ System Control: DISABLED');
      
      console.log('✅ Services initialized in ultra-lightweight mode');
    } catch (error) {
      console.error('❌ Error initializing services:', error);
      // Continue running even if some services fail
    }
  }

  private async ensureDatabaseInitialized(): Promise<void> {
    if (process.env.DISABLE_DATABASE === 'true') {
      console.log('🗄️ Database disabled by environment variable');
      return;
    }
    
    if (!this.databaseInitialized) {
      console.log('🗄️ Initializing database manager on-demand...');
      await this.databaseManager.initialize();
      this.databaseInitialized = true;
    }
  }

  private async ensureClipboardManagerInitialized(): Promise<void> {
    if (process.env.DISABLE_CLIPBOARD_TRACKING === 'true') {
      console.log('📋 Clipboard manager disabled by environment variable');
      return;
    }
    
    if (!this.clipboardInitialized) {
      console.log('📋 Initializing clipboard manager on-demand...');
      await this.ensureDatabaseInitialized();
      await this.clipboardManager.init();
      this.clipboardInitialized = true;
    }
  }

  private async ensureBehaviorTrackerInitialized(): Promise<void> {
    if (process.env.DISABLE_BEHAVIOR_TRACKING === 'true') {
      console.log('👁️ Behavior tracker disabled by environment variable');
      return;
    }
    
    if (!this.behaviorInitialized) {
      console.log('👁️ Initializing behavior tracker on-demand...');
      await this.ensureDatabaseInitialized();
      await this.behaviorTracker.init();
      this.behaviorInitialized = true;
    }
  }

  private async ensureWhisperModeInitialized(): Promise<void> {
    if (process.env.DISABLE_WHISPER_MODE === 'true') {
      console.log('🎤 Whisper mode disabled by environment variable');
      return;
    }
    
    if (!this.whisperInitialized) {
      console.log('🎤 Initializing whisper mode on-demand...');
      await this.whisperMode.init();
      this.whisperInitialized = true;
    }
  }

  private async ensureAIProcessorInitialized(): Promise<void> {
    if (process.env.DISABLE_AI_PROCESSING === 'true') {
      console.log('🤖 AI processor disabled by environment variable');
      return;
    }
    
    if (!this.aiProcessorInitialized) {
      console.log('🤖 Initializing AI processor on-demand...');
      await this.aiProcessor.init();
      this.aiProcessorInitialized = true;
    }
  }

  // Lazy initialization methods for heavy services
  private async ensureScreenPerceptionInitialized(): Promise<void> {
    if (!this.screenPerception) {
      console.log('📸 Initializing ScreenPerception on-demand...');
      this.screenPerception = new ScreenPerception();
      await this.screenPerception.init();
    }
  }

  private async ensureAudioPerceptionInitialized(): Promise<void> {
    if (!this.audioPerception) {
      console.log('🎵 Initializing AudioPerception on-demand...');
      this.audioPerception = new AudioPerception();
      await this.audioPerception.init();
    }
  }

  private async ensureContextManagerInitialized(): Promise<void> {
    if (!this.contextManager) {
      console.log('🧠 Initializing ContextManager on-demand...');
      this.contextManager = new ContextManager();
      await this.contextManager.init();
    }
  }

  private async ensureDeloCommandSystemInitialized(): Promise<void> {
    if (!this.deloCommandSystem) {
      console.log('🧠 Initializing DELOCommandSystem on-demand...');
      this.deloCommandSystem = new DELOCommandSystem();
      await this.deloCommandSystem.initialize();
    }
  }

  private setupPerformanceMonitoring() {
    // Listen for performance warnings
    this.performanceOptimizer.on('performance-warning', (data) => {
      console.warn('⚠️ Performance warning detected:', data.warnings);
      
      // Automatically apply low-performance optimizations
      if (data.metrics.memoryUsage > 600) { // 600MB threshold (was 400MB)
        this.performanceOptimizer.optimizeForLowPerformance();
      }
    });

    // Listen for emergency mode
    this.performanceOptimizer.on('emergency-mode', () => {
      console.log('🚨 EMERGENCY MODE: Stopping all heavy services');
      
      // Immediately stop heavy services
      this.clipboardManager.stop();
      this.behaviorTracker.stop();
      
      // Reduce animation complexity
      if (this.floatingWindow) {
        this.floatingWindow.webContents.send('emergency-mode', true);
      }
    });

    // Listen for emergency mode exit
    this.performanceOptimizer.on('emergency-mode-exit', () => {
      console.log('✅ Emergency mode exited: Restarting services gradually');
      
      // Gradually restart services
      setTimeout(() => {
        this.clipboardManager.start();
      }, 5000);
      
      setTimeout(() => {
        this.behaviorTracker.start();
      }, 10000);
      
      // Restore normal animations
      if (this.floatingWindow) {
        this.floatingWindow.webContents.send('emergency-mode', false);
      }
    });

    // Listen for low-performance mode
    this.performanceOptimizer.on('low-performance-mode', () => {
      console.log('⚡ Switching to low-performance mode');
      // Reduce animation complexity, increase intervals, etc.
    });

    // Listen for high-performance mode
    this.performanceOptimizer.on('high-performance-mode', () => {
      console.log('⚡ Switching to high-performance mode');
      // Restore normal performance settings
    });

    // Add emergency shutdown handler
    process.on('SIGINT', () => {
      console.log('🛑 Received SIGINT, shutting down gracefully...');
      this.emergencyShutdown();
    });

    process.on('SIGTERM', () => {
      console.log('🛑 Received SIGTERM, shutting down gracefully...');
      this.emergencyShutdown();
    });
  }

  private async cleanup() {
    console.log('🧹 Cleaning up resources...');
    
    try {
      // Stop performance monitoring
      this.performanceOptimizer.stopMonitoring();
      
      // Stop all services
      this.clipboardManager.stop();
      this.behaviorTracker.stop();
      this.whisperMode.stop();
      
      // Close all databases
      await this.databaseManager.closeAll();
      
      console.log('✅ Cleanup completed');
    } catch (error) {
      console.error('❌ Error during cleanup:', error);
    }
  }

  private createTray() {
    try {
      // Create a simple icon if the file doesn't exist
      const icon = nativeImage.createFromDataURL('data:image/png;base64,iVBORw0KGgoAAAANSUhEUgAAAAEAAAABCAYAAAAfFcSJAAAADUlEQVR42mNkYPhfDwAChwGA60e6kgAAAABJRU5ErkJggg==');
      
      this.tray = new Tray(icon);
      const contextMenu = Menu.buildFromTemplate([
        {
          label: 'Show Doppel',
          click: () => this.showFloatingWindow()
        },
        {
          label: 'Settings',
          click: () => this.openSettings()
        },
        { type: 'separator' },
        {
          label: 'Quit',
          click: () => app.quit()
        }
      ]);
      
      this.tray.setContextMenu(contextMenu);
      this.tray.setToolTip('Doppel - AI Assistant');
    } catch (error) {
      console.error('Error creating tray:', error);
    }
  }

  private createFloatingWindow() {
    try {
      console.log('🪟 Creating floating orb window...');
      
      // Get screen dimensions for better positioning
      const primaryDisplay = screen.getPrimaryDisplay();
      const { width: screenWidth, height: screenHeight } = primaryDisplay.workAreaSize;
      
      // Make the window larger to ensure the orb is visible
      const orbSize = 120; // Increased from 80 to 120
      const margin = 30; // Increased margin
      const x = screenWidth - orbSize - margin;
      const y = screenHeight - orbSize - margin;
      
      this.floatingWindow = new BrowserWindow({
        width: orbSize,
        height: orbSize,
        x: x,
        y: y,
        frame: false,
        transparent: true,
        alwaysOnTop: true,
        skipTaskbar: true,
        resizable: false,
        minimizable: false,
        maximizable: false,
        show: false, // Don't show until ready
        titleBarStyle: 'hidden',
        webPreferences: {
          preload: path.join(__dirname, 'preload.js'),
          contextIsolation: true,
          nodeIntegration: false,
          webSecurity: false
        }
      });

      // Use the correct port that Vite is running on (3005)
      const url = this.isDev ? 'http://localhost:3005?orb=true' : `file://${path.join(__dirname, '../renderer/index.html')}?orb=true`;
      console.log(`🚀 Loading URL: ${url}`);
      
      this.floatingWindow.loadURL(url);

      this.floatingWindow.on('ready-to-show', () => {
        console.log('✅ Orb window ready to show');
        this.floatingWindow?.show();
        this.floatingWindow?.focus();
      });

      this.floatingWindow.webContents.on('did-finish-load', () => {
        console.log('✅ Orb page finished loading');
        // Small delay to ensure everything is ready
        setTimeout(() => {
          this.floatingWindow?.show();
          this.floatingWindow?.focus();
        }, 500);
      });

      this.floatingWindow.webContents.on('did-fail-load', (event, errorCode, errorDescription, validatedURL) => {
        console.error(`❌ Failed to load ${validatedURL}: ${errorDescription}`);
        // Retry loading after a short delay
        setTimeout(() => {
          console.log('🔄 Retrying to load orb window...');
          this.floatingWindow?.loadURL(url);
        }, 2000);
      });

      this.floatingWindow.on('close', (event) => {
        event.preventDefault();
        this.floatingWindow?.hide();
      });

      console.log('✅ Floating orb window created successfully');
    } catch (error) {
      console.error('❌ Error creating floating orb window:', error);
    }
  }

  private setupGlobalShortcuts() {
    try {
      // Cmd/Ctrl + Shift + . to open command input
      const shortcut = process.platform === 'darwin' ? 'Command+Shift+.' : 'Control+Shift+.';
      globalShortcut.register(shortcut, () => {
        this.showCommandInput();
      });

      // ESC to hide floating window
      globalShortcut.register('Escape', () => {
        if (this.floatingWindow?.isVisible()) {
          this.floatingWindow.hide();
        }
      });

      // Ctrl+Shift+W to toggle whisper mode
      const whisperShortcut = process.platform === 'darwin' ? 'Command+Shift+W' : 'Control+Shift+W';
      globalShortcut.register(whisperShortcut, () => {
        this.toggleWhisperMode();
      });

<<<<<<< HEAD
      // --- NEW: Cmd/Ctrl+H to toggle overlay ---
      const overlayShortcut = process.platform === 'darwin' ? 'Command+H' : 'Control+H';
      globalShortcut.register(overlayShortcut, () => {
        if (overlayWin) {
          if (overlayWin.isVisible()) {
            overlayWin.hide();
            overlayBackdrop?.hide();
          } else {
            const { width, height } = overlayWin.getBounds();
            const { width: sw, height: sh } = screen.getPrimaryDisplay().workAreaSize;
            overlayWin.setPosition(Math.round((sw - width) / 2), Math.round((sh - height) / 4));
            overlayBackdrop?.showInactive();
            overlayWin.showInactive();
            overlayWin.webContents.send('overlay-aria', 'opened');
=======
      // Cmd/Ctrl + H to toggle orb visibility
      const toggleOrbShortcut = process.platform === 'darwin' ? 'Command+H' : 'Control+H';
      globalShortcut.register(toggleOrbShortcut, () => {
        if (this.floatingWindow) {
          if (this.floatingWindow.isVisible()) {
            this.floatingWindow.hide();
          } else {
            this.floatingWindow.show();
            this.floatingWindow.focus();
>>>>>>> bdb10f08
          }
        }
      });

      console.log('✅ Global shortcuts registered successfully');
    } catch (error) {
      console.error('❌ Error setting up global shortcuts:', error);
    }
  }

  private setupIPC() {
    // Handle command execution with enhanced logging
    ipcMain.handle('execute-command', async (event, command: string) => {
      try {
        console.log(`🎯 Executing command via IPC: "${command}"`);
        
        // Check if this is an email composition request
        const lowerCommand = command.toLowerCase();
        if (lowerCommand.includes('email') || lowerCommand.includes('mail') || lowerCommand.includes('send') || 
            lowerCommand.includes('compose') || lowerCommand.includes('draft')) {
          console.log(`📧 Email composition detected, routing to AIProcessor for draft generation`);
          // Always use AI to generate the draft first
          const result = await this.aiProcessor.processInput(command);
          if (typeof result === 'string' && result.startsWith('❌')) {
            // AI failed, return error, do NOT open browser
            return { success: false, result, data: { type: 'email_composition', error: true } };
          }
          // If successful, result contains the draft and the mailto link is opened by EmailService
          return { success: true, result, data: { type: 'email_composition' } };
        }
        
        // Handle regular commands
        const result = await this.commandExecutor.executeCommand(command);
        console.log(`✅ Command execution result:`, result);
        return { success: true, result: result.message, data: result.data };
      } catch (error) {
        console.error('❌ Command execution error:', error);
        return { success: false, error: (error as Error).message };
      }
    });

    // Handle DELO command processing - TEMPORARILY DISABLED
    /*
    ipcMain.handle('process-delo-command', async (event, command: string) => {
      await this.ensureDeloCommandSystemInitialized();
      try {
        const result = await this.deloCommandSystem!.processCommand(command);
        return { success: result.success, ...result };
      } catch (error) {
        return { success: false, error: (error as Error).message };
      }
    });
    */

    // Handle DELO suggestions - TEMPORARILY DISABLED
    /*
    ipcMain.handle('get-delo-suggestions', async (event) => {
      try {
        const context = await DELOCommandSystem['getCurrentContext']();
        const suggestions = DELOCommandSystem.getSuggestions(context);
        return { success: true, suggestions };
      } catch (error) {
        console.error('❌ Error getting DELO suggestions:', error);
        return { success: false, error: (error as Error).message, suggestions: [] };
      }
    });
    */

    // Handle DELO session insights - TEMPORARILY DISABLED
    /*
    ipcMain.handle('get-delo-insights', async (event) => {
      try {
        const insights = DELOCommandSystem.getSessionInsights();
        return { success: true, insights };
      } catch (error) {
        console.error('❌ Error getting DELO insights:', error);
        return { success: false, error: (error as Error).message };
      }
    });
    */

    // Handle AI processing
    ipcMain.handle('process-ai-input', async (event, input: string, context?: any) => {
      try {
        console.log(`🤖 Processing AI input: "${input}"`);
        await this.ensureAIProcessorInitialized();
        const result = await this.aiProcessor.processInput(input, context);
        return { success: true, result };
      } catch (error) {
        console.error('❌ AI processing error:', error);
        return { success: false, error: (error as Error).message };
      }
    });

    // Handle command history
    ipcMain.handle('get-command-history', async (event, limit = 10) => {
      try {
        const history = this.commandExecutor.getCommandHistory(limit);
        return { success: true, history };
      } catch (error) {
        console.error('❌ Error getting command history:', error);
        return { success: false, error: (error as Error).message, history: [] };
      }
    });

    // Handle command suggestions
    ipcMain.handle('get-command-suggestions', async (event, input: string) => {
      try {
        const suggestions = this.commandExecutor.getCommandSuggestions(input);
        return { success: true, suggestions };
      } catch (error) {
        console.error('❌ Error getting command suggestions:', error);
        return { success: false, error: (error as Error).message, suggestions: [] };
      }
    });

    // Handle command queue execution
    ipcMain.handle('execute-command-queue', async (event, commands: string[]) => {
      try {
        console.log(`🔄 Executing command queue:`, commands);
        const results = await this.commandExecutor.executeCommandQueue(commands);
        return { success: true, results };
      } catch (error) {
        console.error('❌ Error executing command queue:', error);
        return { success: false, error: (error as Error).message };
      }
    });

    // Handle clipboard operations
    ipcMain.handle('get-clipboard-history', async () => {
      try {
        await this.ensureClipboardManagerInitialized();
        return await this.clipboardManager.getHistory();
      } catch (error) {
        console.error('❌ Error getting clipboard history:', error);
        return [];
      }
    });

    ipcMain.handle('paste-from-history', async (event, index: number) => {
      try {
        await this.ensureClipboardManagerInitialized();
        return await this.clipboardManager.pasteFromHistory(index);
      } catch (error) {
        console.error('❌ Error pasting from history:', error);
        return false;
      }
    });

    // Handle behavior tracking
    ipcMain.handle('get-user-context', async () => {
      try {
        await this.ensureBehaviorTrackerInitialized();
        const events = await this.behaviorTracker.getRecentEvents(5);
        const usage = await this.behaviorTracker.getAppUsageStats();
        return {
          currentApp: usage[0]?.app_name || 'Unknown',
          timeOfDay: this.getTimeOfDay(),
          dayOfWeek: new Date().toLocaleDateString('en-US', { weekday: 'long' }),
          recentApps: usage.slice(0, 3).map(u => u.app_name),
          isInMeeting: false
        };
      } catch (error) {
        console.error('❌ Error getting user context:', error);
        return {
          currentApp: 'Unknown',
          timeOfDay: 'unknown',
          dayOfWeek: 'unknown',
          recentApps: [],
          isInMeeting: false
        };
      }
    });

    // Handle whisper mode
    ipcMain.handle('toggle-whisper-mode', async (event, enabled: boolean) => {
      try {
        await this.ensureWhisperModeInitialized();
        if (enabled) {
          await this.whisperMode.start();
        } else {
          this.whisperMode.stop();
        }
        return { success: true };
      } catch (error) {
        console.error('❌ Error toggling whisper mode:', error);
        return { success: false, error: (error as Error).message };
      }
    });

    // Handle app status
    ipcMain.handle('get-app-status', async () => {
      try {
        let whisperStatus = { isActive: false };
        if (this.whisperInitialized) {
          whisperStatus = this.whisperMode.getStatus();
        }
        
        const aiConfigured = this.aiProcessor.isAIConfigured();
        return {
          success: true,
          status: {
            clipboardManager: this.clipboardInitialized,
            behaviorTracker: this.behaviorInitialized,
            aiProcessor: this.aiProcessorInitialized,
            openaiConfigured: aiConfigured,
            whisperMode: whisperStatus.isActive,
            commandExecutor: true,
            databaseManager: this.databaseInitialized
          }
        };
      } catch (error) {
        console.error('❌ Error getting app status:', error);
        return { success: false, error: (error as Error).message };
      }
    });

    // Performance monitoring handlers
    ipcMain.handle('get-performance-metrics', async () => {
      try {
        const metrics = this.performanceOptimizer.getCurrentMetrics();
        const systemInfo = this.performanceOptimizer.getSystemInfo();
        
        // Only get database stats if initialized
        let dbStats: any = null;
        if (this.databaseInitialized) {
          dbStats = this.databaseManager.getDatabaseStats();
        }
        
        // Only get service stats if initialized
        let clipboardStats: any = null;
        let behaviorStats: any = null;
        
        if (this.clipboardInitialized) {
          clipboardStats = this.clipboardManager.getPerformanceStats();
        }
        
        if (this.behaviorInitialized) {
          behaviorStats = this.behaviorTracker.getPerformanceStats();
        }
        
        return {
          success: true,
          metrics,
          systemInfo,
          dbStats,
          clipboardStats,
          behaviorStats,
          serviceStatus: {
            database: this.databaseInitialized,
            clipboard: this.clipboardInitialized,
            behavior: this.behaviorInitialized,
            whisper: this.whisperInitialized,
            aiProcessor: this.aiProcessorInitialized
          }
        };
      } catch (error) {
        console.error('❌ Error getting performance metrics:', error);
        return { success: false, error: (error as Error).message };
      }
    });

    ipcMain.handle('optimize-performance', async (event, mode: 'low' | 'high') => {
      try {
        if (mode === 'low') {
          await this.performanceOptimizer.optimizeForLowPerformance();
        } else {
          await this.performanceOptimizer.optimizeForHighPerformance();
        }
        return { success: true, mode };
      } catch (error) {
        console.error('❌ Error optimizing performance:', error);
        return { success: false, error: (error as Error).message };
      }
    });

    ipcMain.handle('get-performance-history', async () => {
      try {
        const metrics = this.performanceOptimizer.getMetrics();
        return { success: true, metrics };
      } catch (error) {
        console.error('❌ Error getting performance history:', error);
        return { success: false, error: (error as Error).message };
      }
    });

    // Emergency mode handlers
    ipcMain.handle('get-emergency-status', async () => {
      try {
        const status = this.performanceOptimizer.getEmergencyStatus();
        return { success: true, status };
      } catch (error) {
        console.error('❌ Error getting emergency status:', error);
        return { success: false, error: (error as Error).message };
      }
    });

    ipcMain.handle('force-emergency-mode', async () => {
      try {
        await this.performanceOptimizer.optimizeForLowPerformance();
        return { success: true };
      } catch (error) {
        console.error('❌ Error forcing emergency mode:', error);
        return { success: false, error: (error as Error).message };
      }
    });

    ipcMain.on('move-window', (event, x: number, y: number) => {
      if (this.floatingWindow) {
        this.floatingWindow.setPosition(Math.round(x), Math.round(y));
      }
    });

    ipcMain.on('resize-window', (event, width: number, height: number) => {
      if (this.floatingWindow) {
        this.floatingWindow.setSize(Math.round(width), Math.round(height));
      }
    });

    // Handle email draft history
    ipcMain.handle('get-email-draft-history', async (event, limit = 20) => {
      try {
        await this.ensureAIProcessorInitialized();
        const history = await this.aiProcessor.getEmailDraftHistory(limit);
        return { success: true, history };
      } catch (error) {
        console.error('❌ Error getting email draft history:', error);
        return { success: false, error: (error as Error).message, history: [] };
      }
    });

<<<<<<< HEAD
    // Handle conversation history
    ipcMain.handle('get-conversation-history', async (event, limit = 20) => {
      try {
        await this.ensureAIProcessorInitialized();
        const history = await this.aiProcessor.getConversationHistory(limit);
        return { success: true, history };
      } catch (error) {
        console.error('❌ Error getting conversation history:', error);
        return { success: false, error: (error as Error).message, history: [] };
      }
    });

    // Handle overlay
    ipcMain.handle('toggle-overlay', () => {
      if (!overlayWin) return;
      if (overlayWin.isVisible()) {
        overlayWin.hide();
        overlayWin.setFocusable(false);
      } else {
        overlayWin.setFocusable(true);
        const { width, height } = overlayWin.getBounds();
        const { width: sw, height: sh } = screen.getPrimaryDisplay().workAreaSize;
        overlayWin.setPosition(Math.round((sw - width) / 2), Math.round((sh - height) / 4));
        overlayWin.show();
        overlayWin.webContents.send('overlay-aria', 'opened');
=======
    // Real-time AI assistant handlers
    ipcMain.handle('process-real-time-command', async (event, command: string) => {
      try {
        console.log(`⚡ Processing real-time command: "${command}"`);
        const result = await this.realTimeProcessor.processCommand(command);
        return result;
      } catch (error) {
        console.error('❌ Error processing real-time command:', error);
        return {
          success: false,
          intent: 'error',
          confidence: 0,
          action: 'error',
          response: `Error: ${error}`,
          latency: 0,
          context: { timestamp: Date.now() }
        };
      }
    });

    ipcMain.handle('get-system-status', async () => {
      try {
        const [systemInfo, queueStatus] = await Promise.all([
          this.systemControl.getSystemInfo(),
          this.realTimeProcessor.getQueueStatus()
        ]);

        return {
          cpu: systemInfo.cpu.usage,
          memory: systemInfo.memory.percentage,
          activeModel: this.localLLM.getAvailableModels()[0] || 'none',
          queueLength: queueStatus.queueLength
        };
      } catch (error) {
        console.error('❌ Error getting system status:', error);
        return {
          cpu: 0,
          memory: 0,
          activeModel: 'unknown',
          queueLength: 0
        };
      }
    });

    ipcMain.handle('toggle-voice-listening', async (event, enabled: boolean) => {
      try {
        // This would integrate with the existing WhisperMode service
        if (enabled) {
          await this.ensureWhisperModeInitialized();
          await this.whisperMode.start();
        } else {
          this.whisperMode.stop();
        }
        return { success: true };
      } catch (error) {
        console.error('❌ Error toggling voice listening:', error);
        return { success: false, error: (error as Error).message };
      }
    });

    ipcMain.handle('get-voice-status', async () => {
      try {
        const status = this.whisperMode.getStatus();
        return { isListening: status.isActive };
      } catch (error) {
        console.error('❌ Error getting voice status:', error);
        return { isListening: false, error: (error as Error).message };
      }
    });

    // Local LLM management
    ipcMain.handle('get-available-models', async () => {
      try {
        return this.localLLM.getAvailableModels();
      } catch (error) {
        console.error('❌ Error getting available models:', error);
        return [];
      }
    });

    ipcMain.handle('set-active-model', async (event, modelName: string) => {
      try {
        const success = this.localLLM.setActiveModel(modelName);
        return { success };
      } catch (error) {
        console.error('❌ Error setting active model:', error);
        return { success: false, error: (error as Error).message };
      }
    });

    ipcMain.handle('test-model', async (event, modelName: string) => {
      try {
        const success = await this.localLLM.testModel(modelName);
        return { success };
      } catch (error) {
        console.error('❌ Error testing model:', error);
        return { success: false, error: (error as Error).message };
      }
    });

    // System control handlers
    ipcMain.handle('get-active-window', async () => {
      try {
        return await this.systemControl.getActiveWindow();
      } catch (error) {
        console.error('❌ Error getting active window:', error);
        return null;
      }
    });

    ipcMain.handle('take-screenshot', async (event, region?: any) => {
      try {
        const capture = await this.systemControl.takeScreenshot(region);
        return { success: true, capture };
      } catch (error) {
        console.error('❌ Error taking screenshot:', error);
        return { success: false, error: (error as Error).message };
      }
    });

    ipcMain.handle('extract-text-from-screenshot', async (event, capture?: any) => {
      try {
        const text = await this.systemControl.extractTextFromScreenshot(capture);
        return { success: true, text };
      } catch (error) {
        console.error('❌ Error extracting text from screenshot:', error);
        return { success: false, error: (error as Error).message };
      }
    });

    // Action handler management
    ipcMain.handle('get-action-handlers', async () => {
      try {
        return this.realTimeProcessor.getActionHandlers();
      } catch (error) {
        console.error('❌ Error getting action handlers:', error);
        return [];
      }
    });

    ipcMain.handle('clear-command-queue', async () => {
      try {
        this.realTimeProcessor.clearQueue();
        return { success: true };
      } catch (error) {
        console.error('❌ Error clearing command queue:', error);
        return { success: false, error: (error as Error).message };
      }
    });

    // DELOSettings: Perception/Context IPC handlers
    ipcMain.handle('get-screen-snapshots', async (event, limit = 10) => {
      try {
        await this.ensureScreenPerceptionInitialized();
        const snapshots = await this.screenPerception!.getRecentSnapshots(limit);
        return { success: true, snapshots };
      } catch (error) {
        return { success: false, snapshots: [], error: (error as Error).message };
      }
    });
    ipcMain.handle('get-audio-sessions', async (event, limit = 10) => {
      try {
        await this.ensureAudioPerceptionInitialized();
        const sessions = await this.audioPerception!.getRecentSessions(limit);
        return { success: true, sessions };
      } catch (error) {
        return { success: false, sessions: [], error: (error as Error).message };
      }
    });
    ipcMain.handle('get-context-snapshots', async (event, limit = 10) => {
      try {
        await this.ensureContextManagerInitialized();
        const snapshots = await this.contextManager!.getRecentContext(limit);
        return { success: true, snapshots };
      } catch (error) {
        return { success: false, snapshots: [], error: (error as Error).message };
      }
    });
    ipcMain.handle('start-screen-perception', async () => {
      try {
        await this.ensureScreenPerceptionInitialized();
        await this.screenPerception!.start();
        return { success: true, message: 'Screen perception started' };
      } catch (error) {
        return { success: false, message: (error as Error).message };
      }
    });
    ipcMain.handle('stop-screen-perception', async () => {
      try {
        await this.ensureScreenPerceptionInitialized();
        this.screenPerception!.stop();
        return { success: true, message: 'Screen perception stopped' };
      } catch (error) {
        return { success: false, message: (error as Error).message };
      }
    });
    ipcMain.handle('start-audio-perception', async () => {
      try {
        await this.ensureAudioPerceptionInitialized();
        await this.audioPerception!.start();
        return { success: true, message: 'Audio perception started' };
      } catch (error) {
        return { success: false, message: (error as Error).message };
      }
    });
    ipcMain.handle('stop-audio-perception', async () => {
      try {
        await this.ensureAudioPerceptionInitialized();
        this.audioPerception!.stop();
        return { success: true, message: 'Audio perception stopped' };
      } catch (error) {
        return { success: false, message: (error as Error).message };
      }
    });
    ipcMain.handle('start-context-manager', async () => {
      try {
        await this.ensureContextManagerInitialized();
        await this.contextManager!.start();
        return { success: true, message: 'Context manager started' };
      } catch (error) {
        return { success: false, message: (error as Error).message };
      }
    });
    ipcMain.handle('stop-context-manager', async () => {
      try {
        await this.ensureContextManagerInitialized();
        this.contextManager!.stop();
        return { success: true, message: 'Context manager stopped' };
      } catch (error) {
        return { success: false, message: (error as Error).message };
      }
    });
    ipcMain.handle('add-screen-filter', async (event, filter) => {
      try {
        await this.ensureScreenPerceptionInitialized();
        await this.screenPerception!.addAppFilter(filter);
        return { success: true, message: 'Screen filter added' };
      } catch (error) {
        return { success: false, message: (error as Error).message };
      }
    });
    ipcMain.handle('add-audio-filter', async (event, filter) => {
      try {
        await this.ensureAudioPerceptionInitialized();
        await this.audioPerception!.addAudioFilter(filter);
        return { success: true, message: 'Audio filter added' };
      } catch (error) {
        return { success: false, message: (error as Error).message };
      }
    });
    ipcMain.handle('add-context-pattern', async (event, pattern) => {
      try {
        await this.ensureContextManagerInitialized();
        await this.contextManager!.addContextPattern(pattern);
        return { success: true, message: 'Context pattern added' };
      } catch (error) {
        return { success: false, message: (error as Error).message };
      }
    });
    ipcMain.handle('set-quiet-hours', async (event, startHour, endHour) => {
      try {
        await this.ensureContextManagerInitialized();
        this.contextManager!.setQuietHours(startHour, endHour);
        return { success: true, message: 'Quiet hours set' };
      } catch (error) {
        return { success: false, message: (error as Error).message };
>>>>>>> bdb10f08
      }
    });
  }

  private getTimeOfDay(): string {
    const hour = new Date().getHours();
    if (hour >= 6 && hour < 12) return 'morning';
    if (hour >= 12 && hour < 17) return 'afternoon';
    if (hour >= 17 && hour < 21) return 'evening';
    return 'night';
  }

  private showFloatingWindow() {
    if (this.floatingWindow) {
      this.floatingWindow.show();
      this.floatingWindow.focus();
    }
  }

  private showCommandInput() {
    // Create a temporary command input window
    const commandWindow = new BrowserWindow({
      width: 600,
      height: 100,
      frame: false,
      transparent: true,
      alwaysOnTop: true,
      skipTaskbar: true,
      webPreferences: {
        preload: path.join(__dirname, 'preload.js'),
        contextIsolation: true,
        nodeIntegration: false
      }
    });

    const url = this.isDev 
      ? 'http://localhost:3003/command' 
      : `file://${path.join(__dirname, '../renderer/index.html')}#/command`;
    
    commandWindow.loadURL(url);
  }

  private toggleWhisperMode() {
    try {
      const status = this.whisperMode.getStatus();
      if (status.isActive) {
        this.whisperMode.stop();
        console.log('🔇 Whisper mode disabled');
      } else {
        this.whisperMode.start();
        console.log('🎤 Whisper mode enabled');
      }
    } catch (error) {
      console.error('❌ Error toggling whisper mode:', error);
    }
  }

  private openSettings() {
    if (!this.mainWindow) {
      this.mainWindow = new BrowserWindow({
        width: 800,
        height: 600,
        webPreferences: {
          preload: path.join(__dirname, 'preload.js'),
          contextIsolation: true,
          nodeIntegration: false
        }
      });

      const url = this.isDev 
        ? 'http://localhost:3003/settings' 
        : `file://${path.join(__dirname, '../renderer/index.html')}#/settings`;
      
      this.mainWindow.loadURL(url);
    } else {
      this.mainWindow.show();
      this.mainWindow.focus();
    }
  }

  private async emergencyShutdown() {
    console.log('🛑 EMERGENCY SHUTDOWN INITIATED');
    
    try {
      // Stop performance monitoring immediately
      this.performanceOptimizer.stopMonitoring();
      
      // Stop all services
      this.clipboardManager.stop();
      this.behaviorTracker.stop();
      this.whisperMode.stop();
      
      // Close all databases
      await this.databaseManager.closeAll();
      
      // Close all windows
      if (this.floatingWindow) {
        this.floatingWindow.destroy();
      }
      if (this.mainWindow) {
        this.mainWindow.destroy();
      }
      
      console.log('✅ Emergency shutdown completed');
      process.exit(0);
    } catch (error) {
      console.error('❌ Error during emergency shutdown:', error);
      process.exit(1);
    }
  }

  private createOverlayWindow() {
    if (!overlayWin) {
      overlayWin = new BrowserWindow({
        width: 440,
        height: 72,
        frame: false,
        transparent: true,
        backgroundColor: '#00000000',
        resizable: false,
        alwaysOnTop: true,
        skipTaskbar: true,
        show: false,
        focusable: true,
        fullscreenable: false,
        webPreferences: {
          devTools: true,
          nodeIntegration: true,
          contextIsolation: false,
          preload: __dirname + '/preload.js',
        },
      });
      overlayWin.setVisibleOnAllWorkspaces(true, { visibleOnFullScreen: true });
      overlayWin.setIgnoreMouseEvents(false);
      const url = this.isDev
        ? 'http://localhost:3000/overlay'
        : `file://${path.join(__dirname, '../renderer/index.html')}?overlay`;
      overlayWin.loadURL(url);
      overlayWin.on('blur', () => {
        overlayWin?.hide();
        overlayWin?.webContents.send('overlay-aria', 'closed');
      });
    }
  }
}

// Start the app
new DoppelApp(); <|MERGE_RESOLUTION|>--- conflicted
+++ resolved
@@ -13,6 +13,10 @@
 import { app, BrowserWindow, globalShortcut, ipcMain, screen, Tray, Menu, nativeImage } from 'electron';
 // Lightweight imports only
 import { ConfigManager } from './services/ConfigManager';
+import { ScreenPerception } from './services/ScreenPerception';
+import { AudioPerception } from './services/AudioPerception';
+import { ContextManager } from './services/ContextManager';
+import { DELOCommandSystem } from './services/DELOCommandSystem';
 
 app.disableHardwareAcceleration();
 
@@ -433,7 +437,6 @@
         this.toggleWhisperMode();
       });
 
-<<<<<<< HEAD
       // --- NEW: Cmd/Ctrl+H to toggle overlay ---
       const overlayShortcut = process.platform === 'darwin' ? 'Command+H' : 'Control+H';
       globalShortcut.register(overlayShortcut, () => {
@@ -448,17 +451,6 @@
             overlayBackdrop?.showInactive();
             overlayWin.showInactive();
             overlayWin.webContents.send('overlay-aria', 'opened');
-=======
-      // Cmd/Ctrl + H to toggle orb visibility
-      const toggleOrbShortcut = process.platform === 'darwin' ? 'Command+H' : 'Control+H';
-      globalShortcut.register(toggleOrbShortcut, () => {
-        if (this.floatingWindow) {
-          if (this.floatingWindow.isVisible()) {
-            this.floatingWindow.hide();
-          } else {
-            this.floatingWindow.show();
-            this.floatingWindow.focus();
->>>>>>> bdb10f08
           }
         }
       });
@@ -790,7 +782,6 @@
       }
     });
 
-<<<<<<< HEAD
     // Handle conversation history
     ipcMain.handle('get-conversation-history', async (event, limit = 20) => {
       try {
@@ -816,274 +807,6 @@
         overlayWin.setPosition(Math.round((sw - width) / 2), Math.round((sh - height) / 4));
         overlayWin.show();
         overlayWin.webContents.send('overlay-aria', 'opened');
-=======
-    // Real-time AI assistant handlers
-    ipcMain.handle('process-real-time-command', async (event, command: string) => {
-      try {
-        console.log(`⚡ Processing real-time command: "${command}"`);
-        const result = await this.realTimeProcessor.processCommand(command);
-        return result;
-      } catch (error) {
-        console.error('❌ Error processing real-time command:', error);
-        return {
-          success: false,
-          intent: 'error',
-          confidence: 0,
-          action: 'error',
-          response: `Error: ${error}`,
-          latency: 0,
-          context: { timestamp: Date.now() }
-        };
-      }
-    });
-
-    ipcMain.handle('get-system-status', async () => {
-      try {
-        const [systemInfo, queueStatus] = await Promise.all([
-          this.systemControl.getSystemInfo(),
-          this.realTimeProcessor.getQueueStatus()
-        ]);
-
-        return {
-          cpu: systemInfo.cpu.usage,
-          memory: systemInfo.memory.percentage,
-          activeModel: this.localLLM.getAvailableModels()[0] || 'none',
-          queueLength: queueStatus.queueLength
-        };
-      } catch (error) {
-        console.error('❌ Error getting system status:', error);
-        return {
-          cpu: 0,
-          memory: 0,
-          activeModel: 'unknown',
-          queueLength: 0
-        };
-      }
-    });
-
-    ipcMain.handle('toggle-voice-listening', async (event, enabled: boolean) => {
-      try {
-        // This would integrate with the existing WhisperMode service
-        if (enabled) {
-          await this.ensureWhisperModeInitialized();
-          await this.whisperMode.start();
-        } else {
-          this.whisperMode.stop();
-        }
-        return { success: true };
-      } catch (error) {
-        console.error('❌ Error toggling voice listening:', error);
-        return { success: false, error: (error as Error).message };
-      }
-    });
-
-    ipcMain.handle('get-voice-status', async () => {
-      try {
-        const status = this.whisperMode.getStatus();
-        return { isListening: status.isActive };
-      } catch (error) {
-        console.error('❌ Error getting voice status:', error);
-        return { isListening: false, error: (error as Error).message };
-      }
-    });
-
-    // Local LLM management
-    ipcMain.handle('get-available-models', async () => {
-      try {
-        return this.localLLM.getAvailableModels();
-      } catch (error) {
-        console.error('❌ Error getting available models:', error);
-        return [];
-      }
-    });
-
-    ipcMain.handle('set-active-model', async (event, modelName: string) => {
-      try {
-        const success = this.localLLM.setActiveModel(modelName);
-        return { success };
-      } catch (error) {
-        console.error('❌ Error setting active model:', error);
-        return { success: false, error: (error as Error).message };
-      }
-    });
-
-    ipcMain.handle('test-model', async (event, modelName: string) => {
-      try {
-        const success = await this.localLLM.testModel(modelName);
-        return { success };
-      } catch (error) {
-        console.error('❌ Error testing model:', error);
-        return { success: false, error: (error as Error).message };
-      }
-    });
-
-    // System control handlers
-    ipcMain.handle('get-active-window', async () => {
-      try {
-        return await this.systemControl.getActiveWindow();
-      } catch (error) {
-        console.error('❌ Error getting active window:', error);
-        return null;
-      }
-    });
-
-    ipcMain.handle('take-screenshot', async (event, region?: any) => {
-      try {
-        const capture = await this.systemControl.takeScreenshot(region);
-        return { success: true, capture };
-      } catch (error) {
-        console.error('❌ Error taking screenshot:', error);
-        return { success: false, error: (error as Error).message };
-      }
-    });
-
-    ipcMain.handle('extract-text-from-screenshot', async (event, capture?: any) => {
-      try {
-        const text = await this.systemControl.extractTextFromScreenshot(capture);
-        return { success: true, text };
-      } catch (error) {
-        console.error('❌ Error extracting text from screenshot:', error);
-        return { success: false, error: (error as Error).message };
-      }
-    });
-
-    // Action handler management
-    ipcMain.handle('get-action-handlers', async () => {
-      try {
-        return this.realTimeProcessor.getActionHandlers();
-      } catch (error) {
-        console.error('❌ Error getting action handlers:', error);
-        return [];
-      }
-    });
-
-    ipcMain.handle('clear-command-queue', async () => {
-      try {
-        this.realTimeProcessor.clearQueue();
-        return { success: true };
-      } catch (error) {
-        console.error('❌ Error clearing command queue:', error);
-        return { success: false, error: (error as Error).message };
-      }
-    });
-
-    // DELOSettings: Perception/Context IPC handlers
-    ipcMain.handle('get-screen-snapshots', async (event, limit = 10) => {
-      try {
-        await this.ensureScreenPerceptionInitialized();
-        const snapshots = await this.screenPerception!.getRecentSnapshots(limit);
-        return { success: true, snapshots };
-      } catch (error) {
-        return { success: false, snapshots: [], error: (error as Error).message };
-      }
-    });
-    ipcMain.handle('get-audio-sessions', async (event, limit = 10) => {
-      try {
-        await this.ensureAudioPerceptionInitialized();
-        const sessions = await this.audioPerception!.getRecentSessions(limit);
-        return { success: true, sessions };
-      } catch (error) {
-        return { success: false, sessions: [], error: (error as Error).message };
-      }
-    });
-    ipcMain.handle('get-context-snapshots', async (event, limit = 10) => {
-      try {
-        await this.ensureContextManagerInitialized();
-        const snapshots = await this.contextManager!.getRecentContext(limit);
-        return { success: true, snapshots };
-      } catch (error) {
-        return { success: false, snapshots: [], error: (error as Error).message };
-      }
-    });
-    ipcMain.handle('start-screen-perception', async () => {
-      try {
-        await this.ensureScreenPerceptionInitialized();
-        await this.screenPerception!.start();
-        return { success: true, message: 'Screen perception started' };
-      } catch (error) {
-        return { success: false, message: (error as Error).message };
-      }
-    });
-    ipcMain.handle('stop-screen-perception', async () => {
-      try {
-        await this.ensureScreenPerceptionInitialized();
-        this.screenPerception!.stop();
-        return { success: true, message: 'Screen perception stopped' };
-      } catch (error) {
-        return { success: false, message: (error as Error).message };
-      }
-    });
-    ipcMain.handle('start-audio-perception', async () => {
-      try {
-        await this.ensureAudioPerceptionInitialized();
-        await this.audioPerception!.start();
-        return { success: true, message: 'Audio perception started' };
-      } catch (error) {
-        return { success: false, message: (error as Error).message };
-      }
-    });
-    ipcMain.handle('stop-audio-perception', async () => {
-      try {
-        await this.ensureAudioPerceptionInitialized();
-        this.audioPerception!.stop();
-        return { success: true, message: 'Audio perception stopped' };
-      } catch (error) {
-        return { success: false, message: (error as Error).message };
-      }
-    });
-    ipcMain.handle('start-context-manager', async () => {
-      try {
-        await this.ensureContextManagerInitialized();
-        await this.contextManager!.start();
-        return { success: true, message: 'Context manager started' };
-      } catch (error) {
-        return { success: false, message: (error as Error).message };
-      }
-    });
-    ipcMain.handle('stop-context-manager', async () => {
-      try {
-        await this.ensureContextManagerInitialized();
-        this.contextManager!.stop();
-        return { success: true, message: 'Context manager stopped' };
-      } catch (error) {
-        return { success: false, message: (error as Error).message };
-      }
-    });
-    ipcMain.handle('add-screen-filter', async (event, filter) => {
-      try {
-        await this.ensureScreenPerceptionInitialized();
-        await this.screenPerception!.addAppFilter(filter);
-        return { success: true, message: 'Screen filter added' };
-      } catch (error) {
-        return { success: false, message: (error as Error).message };
-      }
-    });
-    ipcMain.handle('add-audio-filter', async (event, filter) => {
-      try {
-        await this.ensureAudioPerceptionInitialized();
-        await this.audioPerception!.addAudioFilter(filter);
-        return { success: true, message: 'Audio filter added' };
-      } catch (error) {
-        return { success: false, message: (error as Error).message };
-      }
-    });
-    ipcMain.handle('add-context-pattern', async (event, pattern) => {
-      try {
-        await this.ensureContextManagerInitialized();
-        await this.contextManager!.addContextPattern(pattern);
-        return { success: true, message: 'Context pattern added' };
-      } catch (error) {
-        return { success: false, message: (error as Error).message };
-      }
-    });
-    ipcMain.handle('set-quiet-hours', async (event, startHour, endHour) => {
-      try {
-        await this.ensureContextManagerInitialized();
-        this.contextManager!.setQuietHours(startHour, endHour);
-        return { success: true, message: 'Quiet hours set' };
-      } catch (error) {
-        return { success: false, message: (error as Error).message };
->>>>>>> bdb10f08
       }
     });
   }
